--- conflicted
+++ resolved
@@ -293,45 +293,20 @@
 
 } // End namespace SVF
 
-<<<<<<< HEAD
-// Provide DenseMapInfo for SparseBitVector.
-// Empty key is empty SparseBitVector, tombstone key is SparseBitVector with 0 set.
-// TODO: for versioning this is fine, for other uses, is that so?
-// TODO: clean up position.
-template <> struct llvm::DenseMapInfo<llvm::SparseBitVector<>>
-{
-    // From: http://szudzik.com/ElegantPairing.pdf
-    // Pairing function we use for hashing. szudzik(szudzik(a, b), c) is faster than
-    // DenseMapInfo<std::pair<std::pair<unsigned, unsigned>, unsigned>>>::getHashValue.
-    // Might give us fewer collisions too, but this may be dependent on how large inputs are.
-    static unsigned szudzik(unsigned a, unsigned b)
-    {
-        return a > b ? b * b + a : a * a + a + b;
-    }
-
-    static inline llvm::SparseBitVector<> getEmptyKey() { return llvm::SparseBitVector<>(); }
-
-    static inline llvm::SparseBitVector<> getTombstoneKey()
-    {
-        llvm::SparseBitVector<> sbv;
-        sbv.set(0);
-        return sbv;
-    }
-
-    static unsigned getHashValue(const llvm::SparseBitVector<> &sbv)
-    {
-        return szudzik(szudzik(sbv.count(), sbv.find_first()), sbv.find_last());
-    }
-
-    static bool isEqual(const llvm::SparseBitVector<> &LHS, const llvm::SparseBitVector<> &RHS) {
-        return LHS == RHS;
-=======
 /// Specialise hash for CallSites.
 template <> struct std::hash<SVF::CallSite> {
     size_t operator()(const SVF::CallSite &cs) const {
         std::hash<SVF::Instruction *> h;
         return h(cs.getInstruction());
->>>>>>> b58224df
+    }
+};
+
+/// Specialise hash for SparseBitVectors.
+template <> struct std::hash<llvm::SparseBitVector<>>
+{
+    size_t operator()(const llvm::SparseBitVector<> &sbv) const {
+        std::hash<std::pair<std::pair<size_t, size_t>, size_t>> h;
+        return h(std::make_pair(std::make_pair(sbv.count(), sbv.find_first()), sbv.find_last()));
     }
 };
 
