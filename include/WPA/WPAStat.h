//===- WPAStat.h -- WPA statistics--------------------------------------------//
//
//                     SVF: Static Value-Flow Analysis
//
// Copyright (C) <2013-2017>  <Yulei Sui>
//

// This program is free software: you can redistribute it and/or modify
// it under the terms of the GNU General Public License as published by
// the Free Software Foundation, either version 3 of the License, or
// (at your option) any later version.

// This program is distributed in the hope that it will be useful,
// but WITHOUT ANY WARRANTY; without even the implied warranty of
// MERCHANTABILITY or FITNESS FOR A PARTICULAR PURPOSE.  See the
// GNU General Public License for more details.

// You should have received a copy of the GNU General Public License
// along with this program.  If not, see <http://www.gnu.org/licenses/>.
//
//===----------------------------------------------------------------------===//


/*
 * FlowSensitiveStat.h
 *
 *  Created on: 27/11/2013
 *      Author: yesen
 */

#ifndef FLOWSENSITIVESTAT_H_
#define FLOWSENSITIVESTAT_H_

#include "MemoryModel/PTAStat.h"
#include "WPA/FlowSensitive.h"
#include "WPA/VersionedFlowSensitive.h"

namespace SVF
{

class Andersen;
class PAG;
class ConstraintGraph;
class PAGNode;

/*!
 * Statistics of Andersen's analysis
 */
class AndersenStat : public PTAStat
{

private:
    Andersen* pta;

public:
    static const char* CollapseTime;

    static u32_t _MaxPtsSize;
    static u32_t _NumOfCycles;
    static u32_t _NumOfPWCCycles;
    static u32_t _NumOfNodesInCycles;
    static u32_t _MaxNumOfNodesInSCC;
    u32_t _NumOfNullPtr;
    u32_t _NumOfConstantPtr;
    u32_t _NumOfBlackholePtr;

    AndersenStat(Andersen* p);

    virtual ~AndersenStat()
    {

    }

    virtual void performStat();

    void collectCycleInfo(ConstraintGraph* consCG);

    void statNullPtr();

    void constraintGraphStat();
};

/*!
 * Statistics of flow-sensitive analysis
 */
class FlowSensitiveStat : public PTAStat
{
public:
    typedef FlowSensitive::DFInOutMap DFInOutMap;
    typedef FlowSensitive::PtsMap PtsMap;

    FlowSensitive * fspta;

    FlowSensitiveStat(FlowSensitive* pta): PTAStat(pta)
    {
        fspta = pta;
        clearStat();
        startClk();
    }

    virtual ~FlowSensitiveStat() {}

    virtual void performStat();

private:
    enum ENUM_INOUT
    {
        IN,
        OUT
    };

    void clearStat();

    void statNullPtr();

    void statPtsSize();

    void statAddrVarPtsSize();

    void calculateAddrVarPts(NodeID pointer, const SVFGNode* node);

    void statInOutPtsSize(const DFInOutMap& data, ENUM_INOUT inOrOut);

    u32_t _NumOfNullPtr;
    u32_t _NumOfConstantPtr;
    u32_t _NumOfBlackholePtr;

    /// number of SVFG nodes which have IN/OUT set.
    u32_t _NumOfSVFGNodesHaveInOut[2];
    u32_t _NumOfFormalInSVFGNodesHaveInOut[2];
    u32_t _NumOfFormalOutSVFGNodesHaveInOut[2];
    u32_t _NumOfActualInSVFGNodesHaveInOut[2];
    u32_t _NumOfActualOutSVFGNodesHaveInOut[2];
    u32_t _NumOfLoadSVFGNodesHaveInOut[2];
    u32_t _NumOfStoreSVFGNodesHaveInOut[2];
    u32_t _NumOfMSSAPhiSVFGNodesHaveInOut[2];

    /// number of pag nodes which have points-to set in IN/OUT set.
    u32_t _NumOfVarHaveINOUTPts[2];
    u32_t _NumOfVarHaveINOUTPtsInFormalIn[2];
    u32_t _NumOfVarHaveINOUTPtsInFormalOut[2];
    u32_t _NumOfVarHaveINOUTPtsInActualIn[2];
    u32_t _NumOfVarHaveINOUTPtsInActualOut[2];
    u32_t _NumOfVarHaveINOUTPtsInLoad[2];
    u32_t _NumOfVarHaveINOUTPtsInStore[2];
    u32_t _NumOfVarHaveINOUTPtsInMSSAPhi[2];

    /// sizes of points-to set
    u32_t _MaxPtsSize;	///< max points-to set size.
    u32_t _MaxTopLvlPtsSize;	///< max points-to set size in top-level pointers.
    u32_t _MaxInOutPtsSize[2];	///< max points-to set size in IN/OUT set.

    u32_t _TotalPtsSize;	///< total points-to set size.

    double _AvgPtsSize;	///< average points-to set size.
    double _AvgTopLvlPtsSize;	///< average points-to set size in top-level pointers.
    double _AvgInOutPtsSize[2];	///< average points-to set size in IN set.
    double _AvgAddrTakenVarPtsSize;	///< average points-to set size of addr-taken variables.

    u32_t _MaxAddrTakenVarPts;	///< max points-to set size of addr-taken variables.
    u32_t _NumOfAddrTakeVar;	///< number of occurrences of addr-taken variables in load/store.
};

<<<<<<< HEAD
class VersionedFlowSensitiveStat : public PTAStat
{
public:
    VersionedFlowSensitive *vfspta;

    VersionedFlowSensitiveStat(VersionedFlowSensitive* pta): PTAStat(pta)
    {
        vfspta = pta;
        clearStat();
        startClk();
    }

    virtual ~VersionedFlowSensitiveStat() { }

    virtual void performStat();

private:
    void clearStat();

    /// For all version-related statistics.
    void versionStat(void);

    /// For all PTS size related statistics not handled by versionStat.
    void ptsSizeStat(void);

    /// Total number of versions across all objects.
    u32_t _NumVersions;
    /// Most versions for a single object.
    u32_t _MaxVersions;
    /// Number of versions with non-empty points-to sets (since versioning is over-approximate).
    u32_t _NumNonEmptyVersions;
    /// Number of objects which have a single version.
    u32_t _NumSingleVersion;

    /// Largest PTS size.
    u32_t _MaxPtsSize;
    /// Max points-to set size in top-level pointers.
    u32_t _MaxTopLvlPtsSize;
    /// Max address-taken points-to set size.
    u32_t _MaxVersionPtsSize;

    /// Total of points-to set sizes for calculating averages.
    u32_t _TotalPtsSize;

    /// Average size across all points-to sets.
    double _AvgPtsSize;
    /// Average points-to set size for top-level pointers.
    double _AvgTopLvlPtsSize;
    /// Average points-to set size for address-taken objects.
    double _AvgVersionPtsSize;
};
=======
} // End namespace SVF
>>>>>>> ce86d2fc

#endif /* FLOWSENSITIVESTAT_H_ */<|MERGE_RESOLUTION|>--- conflicted
+++ resolved
@@ -161,7 +161,6 @@
     u32_t _NumOfAddrTakeVar;	///< number of occurrences of addr-taken variables in load/store.
 };
 
-<<<<<<< HEAD
 class VersionedFlowSensitiveStat : public PTAStat
 {
 public:
@@ -213,8 +212,6 @@
     /// Average points-to set size for address-taken objects.
     double _AvgVersionPtsSize;
 };
-=======
 } // End namespace SVF
->>>>>>> ce86d2fc
 
 #endif /* FLOWSENSITIVESTAT_H_ */