//===----- SVFModule.cpp  Base class of pointer analyses ---------------------//
//
//                     SVF: Static Value-Flow Analysis
//
// Copyright (C) <2013-2017>  <Yulei Sui>
//

// This program is free software: you can redistribute it and/or modify
// it under the terms of the GNU Affero General Public License as published by
// the Free Software Foundation, either version 3 of the License, or
// (at your option) any later version.

// This program is distributed in the hope that it will be useful,
// but WITHOUT ANY WARRANTY; without even the implied warranty of
// MERCHANTABILITY or FITNESS FOR A PARTICULAR PURPOSE.  See the
// GNU Affero General Public License for more details.

// You should have received a copy of the GNU Affero General Public License
// along with this program.  If not, see <http://www.gnu.org/licenses/>.
//
//===----------------------------------------------------------------------===//

/*
 * SVFModule.cpp
 *
 *  Created on: Aug 4, 2017
 *      Author: Xiaokang Fan
 */

#include <queue>
#include <algorithm>
#include "SVFIR/SVFModule.h"
#include "Util/SVFUtil.h"
#include "SVF-LLVM/BasicTypes.h"
#include "SVF-LLVM/LLVMUtil.h"
#include "SVF-LLVM/BreakConstantExpr.h"
#include "SVF-LLVM/SymbolTableBuilder.h"
#include "MSSA/SVFGBuilder.h"
#include "llvm/Support/FileSystem.h"

using namespace std;
using namespace SVF;

/*
  svf.main() is used to model the real entry point of a C++ program, which
  initializes all global C++ objects and then call main().
  LLVM may generate two global arrays @llvm.global_ctors and @llvm.global_dtors
  that contain constructor and destructor functions for global variables. They
  are not called explicitly, so we have to add them in the svf.main function.
  The order to call these constructor and destructor functions are also
  specified in the global arrays.
  Related part in LLVM language reference:
  https://llvm.org/docs/LangRef.html#the-llvm-global-ctors-global-variable
  For example, given a "int main(int argc, char * argv[])", the corresponding
  svf.main will be generated as follows:
    define void @svf.main(i32, i8**, i8**) {
      entry:
        call void @ctor1()
        call void @ctor2()
        %3 = call i32 @main(i32 %0, i8** %1)
        call void @dtor1()
        call void @dtor2()
        ret void
    }
*/

#define SVF_MAIN_FUNC_NAME           "svf.main"
#define SVF_GLOBAL_CTORS             "llvm.global_ctors"
#define SVF_GLOBAL_DTORS             "llvm.global_dtors"

LLVMModuleSet* LLVMModuleSet::llvmModuleSet = nullptr;
bool LLVMModuleSet::preProcessed = false;

LLVMModuleSet::LLVMModuleSet()
    : symInfo(SymbolTableInfo::SymbolInfo()),
      svfModule(SVFModule::getSVFModule()), cxts(nullptr)
{
}

SVFModule* LLVMModuleSet::buildSVFModule(Module &mod)
{
    LLVMModuleSet* mset = getLLVMModuleSet();

    double startSVFModuleTime = SVFStat::getClk(true);
    SVFModule::getSVFModule()->setModuleIdentifier(mod.getModuleIdentifier());
    mset->modules.emplace_back(mod);

    mset->build();
    double endSVFModuleTime = SVFStat::getClk(true);
    SVFStat::timeOfBuildingLLVMModule = (endSVFModuleTime - startSVFModuleTime)/TIMEINTERVAL;

    mset->buildSymbolTable();
    // Don't releaseLLVMModuleSet() here, as IRBuilder might still need LLVMMoudleSet
    return SVFModule::getSVFModule();
}

SVFModule* LLVMModuleSet::buildSVFModule(const std::vector<std::string> &moduleNameVec)
{
    double startSVFModuleTime = SVFStat::getClk(true);

    LLVMModuleSet* mset = getLLVMModuleSet();

    mset->loadModules(moduleNameVec);
    mset->loadExtAPIModules();

    if (!moduleNameVec.empty())
    {
        SVFModule::getSVFModule()->setModuleIdentifier(moduleNameVec.front());
    }

    mset->build();

    double endSVFModuleTime = SVFStat::getClk(true);
    SVFStat::timeOfBuildingLLVMModule =
        (endSVFModuleTime - startSVFModuleTime) / TIMEINTERVAL;

    mset->buildSymbolTable();
    // Don't releaseLLVMModuleSet() here, as IRBuilder might still need LLVMMoudleSet
    return SVFModule::getSVFModule();
}

void LLVMModuleSet::buildSymbolTable() const
{
    double startSymInfoTime = SVFStat::getClk(true);
    if (!SVFModule::pagReadFromTXT())
    {
        /// building symbol table
        DBOUT(DGENERAL, SVFUtil::outs() << SVFUtil::pasMsg("Building Symbol table ...\n"));
        SymbolTableBuilder builder(symInfo);
        builder.buildMemModel(svfModule);
    }
    double endSymInfoTime = SVFStat::getClk(true);
    SVFStat::timeOfBuildingSymbolTable =
        (endSymInfoTime - startSymInfoTime) / TIMEINTERVAL;
}

void LLVMModuleSet::build()
{
    if(preProcessed==false)
        prePassSchedule();

    buildFunToFunMap();
    buildGlobalDefToRepMap();

    if (Options::SVFMain())
        addSVFMain();

    createSVFDataStructure();
    initSVFFunction();
}

void LLVMModuleSet::createSVFDataStructure()
{
    getSVFType(IntegerType::getInt8Ty(getContext()));
    // Functions need to be retrieved in the order of insertion
    // candidateDefs is the vector for all used defined functions
    // candidateDecls is the vector for all used declared functions
    std::vector<const Function*> candidateDefs, candidateDecls;
    for (Module& mod : modules)
    {
        std::vector<Function*> removedFuncList;
        /// Function
        for (Function& func : mod.functions())
        {
            if (isCalledExtFunction(&func))
            {
                removedFuncList.push_back(&func);
            }
            else if (func.isDeclaration())
            {
                candidateDecls.push_back(&func);
            }
            else
            {
                candidateDefs.push_back(&func);
            }
        }
        /// Remove unused functions and annotations in extapi.bc
        LLVMUtil::removeUnusedFuncsAndAnnotations(removedFuncList);
    }
    for (const Function* func: candidateDefs)
    {
        createSVFFunction(func);
    }
    for (const Function* func: candidateDecls)
    {
        createSVFFunction(func);
    }

    /// then traverse candidate sets
    for (const Module& mod : modules)
    {
        /// GlobalVariable
        for (const GlobalVariable& global :  mod.globals())
        {
            SVFGlobalValue* svfglobal = new SVFGlobalValue(
                global.getName().str(), getSVFType(global.getType()));
            svfModule->addGlobalSet(svfglobal);
            addGlobalValueMap(&global, svfglobal);
        }

        /// GlobalAlias
        for (const GlobalAlias& alias : mod.aliases())
        {
            SVFGlobalValue* svfalias = new SVFGlobalValue(
                alias.getName().str(), getSVFType(alias.getType()));
            svfModule->addAliasSet(svfalias);
            addGlobalValueMap(&alias, svfalias);
        }

        /// GlobalIFunc
        for (const GlobalIFunc& ifunc : mod.ifuncs())
        {
            SVFGlobalValue* svfifunc = new SVFGlobalValue(
                ifunc.getName().str(), getSVFType(ifunc.getType()));
            svfModule->addAliasSet(svfifunc);
            addGlobalValueMap(&ifunc, svfifunc);
        }
    }
}

void LLVMModuleSet::createSVFFunction(const Function* func)
{
    SVFFunction* svfFunc = new SVFFunction(
        getSVFType(func->getType()),
        SVFUtil::cast<SVFFunctionType>(
            getSVFType(func->getFunctionType())),
        func->isDeclaration(), LLVMUtil::isIntrinsicFun(func),
        func->hasAddressTaken(), func->isVarArg(), new SVFLoopAndDomInfo, LLVMUtil::getFunAnnotations(func));
    svfFunc->setName(func->getName().str());
    svfModule->addFunctionSet(svfFunc);
    addFunctionMap(func, svfFunc);

    for (const Argument& arg : func->args())
    {
        SVFArgument* svfarg = new SVFArgument(
            getSVFType(arg.getType()), svfFunc, arg.getArgNo(),
            LLVMUtil::isArgOfUncalledFunction(&arg));
        // Setting up arg name
        if (arg.hasName())
            svfarg->setName(arg.getName().str());
        else
            svfarg->setName(std::to_string(arg.getArgNo()));

        svfFunc->addArgument(svfarg);
        addArgumentMap(&arg, svfarg);
    }

    for (const BasicBlock& bb : *func)
    {
        SVFBasicBlock* svfBB =
            new SVFBasicBlock(getSVFType(bb.getType()), svfFunc);
        if (bb.hasName())
            svfBB->setName(bb.getName().str());
        svfFunc->addBasicBlock(svfBB);
        addBasicBlockMap(&bb, svfBB);
        for (const Instruction& inst : bb)
        {
            SVFInstruction* svfInst = nullptr;
            if (const CallBase* call = SVFUtil::dyn_cast<CallBase>(&inst))
            {
                if (LLVMUtil::isVirtualCallSite(call))
                    svfInst = new SVFVirtualCallInst(
                        getSVFType(call->getType()), svfBB,
                        call->getFunctionType()->isVarArg(),
                        inst.isTerminator());
                else
                    svfInst = new SVFCallInst(
                        getSVFType(call->getType()), svfBB,
                        call->getFunctionType()->isVarArg(),
                        inst.isTerminator());
            }
            else
            {
                svfInst =
                    new SVFInstruction(getSVFType(inst.getType()),
                                       svfBB, inst.isTerminator(),
                                       SVFUtil::isa<ReturnInst>(inst));
            }

            svfBB->addInstruction(svfInst);
            addInstructionMap(&inst, svfInst);
        }
    }
}

void LLVMModuleSet::initSVFFunction()
{
    for (Module& mod : modules)
    {
        /// Function
        for (const Function& f : mod.functions())
        {
            SVFFunction* svffun = getSVFFunction(&f);
            initSVFBasicBlock(&f);

            if (!SVFUtil::isExtCall(svffun))
            {
                initDomTree(svffun, &f);
            }
        }
    }
}

void LLVMModuleSet::initSVFBasicBlock(const Function* func)
{
    for (Function::const_iterator bit = func->begin(), ebit = func->end(); bit != ebit; ++bit)
    {
        const BasicBlock* bb = &*bit;
        SVFBasicBlock* svfbb = getSVFBasicBlock(bb);
        for (succ_const_iterator succ_it = succ_begin(bb); succ_it != succ_end(bb); succ_it++)
        {
            const SVFBasicBlock* svf_scc_bb = getSVFBasicBlock(*succ_it);
            svfbb->addSuccBasicBlock(svf_scc_bb);
        }
        for (const_pred_iterator pred_it = pred_begin(bb); pred_it != pred_end(bb); pred_it++)
        {
            const SVFBasicBlock* svf_pred_bb = getSVFBasicBlock(*pred_it);
            svfbb->addPredBasicBlock(svf_pred_bb);
        }
        for (BasicBlock::const_iterator iit = bb->begin(), eiit = bb->end(); iit != eiit; ++iit)
        {
            const Instruction* inst = &*iit;
            if(const CallBase* call = SVFUtil::dyn_cast<CallBase>(inst))
            {
                SVFInstruction* svfinst = getSVFInstruction(call);
                SVFCallInst* svfcall = SVFUtil::cast<SVFCallInst>(svfinst);
                auto called_llvmval = call->getCalledOperand()->stripPointerCasts();
                if (const Function* called_llvmfunc = SVFUtil::dyn_cast<Function>(called_llvmval))
                {
                    const Function* llvmfunc_def = LLVMUtil::getDefFunForMultipleModule(called_llvmfunc);
                    SVFFunction* callee = getSVFFunction(llvmfunc_def);
                    svfcall->setCalledOperand(callee);
                }
                else
                {
                    svfcall->setCalledOperand(getSVFValue(called_llvmval));
                }
                if(SVFVirtualCallInst* virtualCall = SVFUtil::dyn_cast<SVFVirtualCallInst>(svfcall))
                {
                    virtualCall->setVtablePtr(getSVFValue(LLVMUtil::getVCallVtblPtr(call)));
                    virtualCall->setFunIdxInVtable(LLVMUtil::getVCallIdx(call));
                    virtualCall->setFunNameOfVirtualCall(LLVMUtil::getFunNameOfVCallSite(call));
                }
                for(u32_t i = 0; i < call->arg_size(); i++)
                {
                    SVFValue* svfval = getSVFValue(call->getArgOperand(i));
                    svfcall->addArgument(svfval);
                }
            }
            LLVMUtil::getNextInsts(inst, getSVFInstruction(inst)->getSuccInstructions());
            LLVMUtil::getPrevInsts(inst, getSVFInstruction(inst)->getPredInstructions());
        }
    }
}


void LLVMModuleSet::initDomTree(SVFFunction* svffun, const Function* fun)
{
    if (fun->isDeclaration())
        return;
    //process and stored dt & df
    DominatorTree dt;
    DominanceFrontier df;
    dt.recalculate(const_cast<Function&>(*fun));
    df.analyze(dt);
    LoopInfo loopInfo = LoopInfo(dt);
    PostDominatorTree pdt = PostDominatorTree(const_cast<Function&>(*fun));
    SVFLoopAndDomInfo* ld = svffun->getLoopAndDomInfo();

    Map<const SVFBasicBlock*,Set<const SVFBasicBlock*>> & dfBBsMap = ld->getDomFrontierMap();
    for (DominanceFrontierBase::const_iterator dfIter = df.begin(), eDfIter = df.end(); dfIter != eDfIter; dfIter++)
    {
        const BasicBlock* keyBB = dfIter->first;
        const std::set<BasicBlock* >& domSet = dfIter->second;
        Set<const SVFBasicBlock*>& valueBasicBlocks = dfBBsMap[getSVFBasicBlock(keyBB)];
        for (const BasicBlock* bbValue:domSet)
        {
            valueBasicBlocks.insert(getSVFBasicBlock(bbValue));
        }
    }
    std::vector<const SVFBasicBlock*> reachableBBs;
    LLVMUtil::getFunReachableBBs(fun, reachableBBs);
    ld->setReachableBBs(reachableBBs);

    for (Function::const_iterator bit = fun->begin(), beit = fun->end(); bit!=beit; ++bit)
    {
        const BasicBlock &bb = *bit;
        SVFBasicBlock* svfBB = getSVFBasicBlock(&bb);
        if (DomTreeNode* dtNode = dt.getNode(&bb))
        {
            SVFLoopAndDomInfo::BBSet& bbSet = ld->getDomTreeMap()[svfBB];
            for (const auto domBB : *dtNode)
            {
                const auto* domSVFBB = getSVFBasicBlock(domBB->getBlock());
                bbSet.insert(domSVFBB);
            }
        }

        if (DomTreeNode* pdtNode = pdt.getNode(&bb))
        {
            SVFLoopAndDomInfo::BBSet& bbSet = ld->getPostDomTreeMap()[svfBB];
            for (const auto domBB : *pdtNode)
            {
                const auto* domSVFBB = getSVFBasicBlock(domBB->getBlock());
                bbSet.insert(domSVFBB);
            }
        }

        if (const Loop* loop = loopInfo.getLoopFor(&bb))
        {
            for (const BasicBlock* loopBlock : loop->getBlocks())
            {
                const SVFBasicBlock* loopbb = getSVFBasicBlock(loopBlock);
                ld->addToBB2LoopMap(svfBB, loopbb);
            }
        }
    }
}


/*!
 * Invoke llvm passes to modify module
 */
void LLVMModuleSet::prePassSchedule()
{
    /// BreakConstantGEPs Pass
    std::unique_ptr<BreakConstantGEPs> p1 = std::make_unique<BreakConstantGEPs>();
    for (Module &M : getLLVMModules())
    {
        p1->runOnModule(M);
    }

    /// MergeFunctionRets Pass
    std::unique_ptr<UnifyFunctionExitNodes> p2 =
        std::make_unique<UnifyFunctionExitNodes>();
    for (Module &M : getLLVMModules())
    {
        for (auto F = M.begin(), E = M.end(); F != E; ++F)
        {
            Function &fun = *F;
            if (fun.isDeclaration())
                continue;
            p2->runOnFunction(fun);
        }
    }
}

void LLVMModuleSet::preProcessBCs(std::vector<std::string> &moduleNameVec)
{
    LLVMModuleSet* mset = getLLVMModuleSet();
    mset->loadModules(moduleNameVec);
    mset->loadExtAPIModules();
    mset->prePassSchedule();

    std::string preProcessSuffix = ".pre.bc";
    // Get the existing module names, remove old extension, add preProcessSuffix
    for (u32_t i = 0; i < moduleNameVec.size(); i++)
    {
        u32_t lastIndex = moduleNameVec[i].find_last_of(".");
        std::string rawName = moduleNameVec[i].substr(0, lastIndex);
        moduleNameVec[i] = (rawName + preProcessSuffix);
    }

    mset->dumpModulesToFile(preProcessSuffix);
    preProcessed = true;
    releaseLLVMModuleSet();
}

void LLVMModuleSet::loadModules(const std::vector<std::string> &moduleNameVec)
{

    // We read SVFIR from LLVM IR
    if(Options::Graphtxt().empty())
    {
        if(moduleNameVec.empty())
        {
            SVFUtil::outs() << "no LLVM bc file is found!\n";
            exit(0);
        }
        //assert(!moduleNameVec.empty() && "no LLVM bc file is found!");
    }
    // We read SVFIR from a user-defined txt instead of parsing SVFIR from LLVM IR
    else
        SVFModule::setPagFromTXT(Options::Graphtxt());

    //
    // To avoid the following type bugs (t1 != t3) when parsing multiple modules,
    // We should use only one LLVMContext object for multiple modules in the same thread.
    // No such problem if only one module is processed by SVF.
    // ------------------------------------------------------------------
    //    LLVMContext ctxa,ctxb;
    //    IntegerType * t1 = IntegerType::get(ctxa,32);
    //    IntegerType * t2 = IntegerType::get(ctxa,32);
    //    assert(t1 == t2);
    //    IntegerType * t3 = IntegerType::get(ctxb,32);
    //    IntegerType * t4 = IntegerType::get(ctxb,32);
    //    assert(t3 == t4);
    //    assert(t1 != t3);
    // ------------------------------------------------------------------
    //
    cxts = std::make_unique<LLVMContext>();

    for (const std::string& moduleName : moduleNameVec)
    {
        if (!LLVMUtil::isIRFile(moduleName))
        {
            SVFUtil::errs() << "not an IR file: " << moduleName << std::endl;
            abort();
        }

        SMDiagnostic Err;
        std::unique_ptr<Module> mod = parseIRFile(moduleName, Err, *cxts);
        if (mod == nullptr)
        {
            SVFUtil::errs() << "load module: " << moduleName << "failed!!\n\n";
            Err.print("SVFModuleLoader", llvm::errs());
            abort();
        }
        modules.emplace_back(*mod);
        owned_modules.emplace_back(std::move(mod));
    }
}

void LLVMModuleSet::loadExtAPIModules()
{
    // has external bc
    if (Options::ExtAPIInput().size() > 0)
    {
        std::string extModuleName = Options::ExtAPIInput();
        if (!LLVMUtil::isIRFile(extModuleName))
        {
            SVFUtil::errs() << "not an external IR file: " << extModuleName << std::endl;
            abort();
        }
        SMDiagnostic Err;
        std::unique_ptr<Module> mod = parseIRFile(extModuleName, Err, *cxts);
        if (mod == nullptr)
        {
            SVFUtil::errs() << "load external module: " << extModuleName << "failed!!\n\n";
            Err.print("SVFModuleLoader", llvm::errs());
            abort();
        }
        // The module of extapi.bc needs to be inserted before applications modules, like std::vector<std::reference_wrapper<Module>> modules{extapi_module, app_module}.
        // Otherwise, when overwriting the app function with SVF extern function, the corresponding SVFFunction of the extern function will not be found.
        modules.insert(modules.begin(), *mod);
        owned_modules.insert(owned_modules.begin(),std::move(mod));
    }
}

std::vector<const Function* > LLVMModuleSet::getLLVMGlobalFunctions(const GlobalVariable *global)
{
    // This function is used to extract constructor and destructor functions
    // sorted by their priority from @llvm.global_ctors or @llvm.global_dtors.
    // For example, given following @llvm.global_ctors, the returning sorted
    // function list should be [ctor3, ctor1, ctor2].
    // ------------------------------------------------------------------
    //    ; Each struct in the array is {priority, function, associated data}
    //
    //    @llvm.global_ctors = appending global [2 x { i32, void ()*, i8* }]
    //    [{ i32, void ()*, i8* } { i32 1234, void ()* @ctor1.cpp, i8* null },
    //    { i32, void ()*, i8* } { i32 2345, void ()* @ctor2.cpp, i8* null },
    //    { i32, void ()*, i8* } { i32 345, void ()* @ctor3.cpp, i8* null }]
    // ------------------------------------------------------------------
    // TODO: According to LLVM language reference, if the third field is
    // non-null, and points to a global variable or function, the initializer
    // function will only run if the associated data from the current module is
    // not discarded. However the associated data is currently ignored.


    // This class is used for the priority queue that sorts the functions by
    // their priority. Each object of this class stands for an item in the
    // function array.
    class LLVMGlobalFunction
    {
    public:
        u32_t priority;
        const Function* func;
        LLVMGlobalFunction() {};
        LLVMGlobalFunction(u32_t _priority, const Function* _func)
            : priority(_priority), func(_func) {};
        bool operator>(const LLVMGlobalFunction &other) const
        {
            if (priority != other.priority)
            {
                return priority > other.priority;
            }
            else
            {
                return func > other.func;
            }
        }
    };

    std::priority_queue<LLVMGlobalFunction, std::vector<LLVMGlobalFunction>,
        greater<LLVMGlobalFunction>>
        queue;
    std::vector<const Function* > result;

    // The @llvm.global_ctors/dtors global variable is an array of struct. Each
    // struct has three fields: {i32 priority, void ()* @ctor/dtor, i8* @data}.
    // First get the array here.
    if(const ConstantArray *globalFuncArray =
                SVFUtil::dyn_cast<ConstantArray>(global->getInitializer()))
    {
        // Get each struct in the array.
        for (unsigned int i = 0; i < globalFuncArray->getNumOperands(); ++i)
        {
            if (
                const ConstantStruct *globalFuncItem =
                    SVFUtil::dyn_cast<ConstantStruct>(
                        globalFuncArray->getOperand(i)))
            {

                // Extract priority and function from the struct
                const ConstantInt* priority = SVFUtil::dyn_cast<ConstantInt>(
                                                  globalFuncItem->getOperand(0));
                const Function* func = SVFUtil::dyn_cast<Function>(
                                           globalFuncItem->getOperand(1));

                if (priority && func)
                {
                    queue.push(LLVMGlobalFunction(priority
                                                  ->getZExtValue(),
                                                  func));
                }
            }
        }
    }

    // Generate a sorted vector of functions from the priority queue.
    while (!queue.empty())
    {
        result.push_back(queue.top().func);
        queue.pop();
    }
    return result;
}

void LLVMModuleSet::addSVFMain()
{
    std::vector<const Function*> ctor_funcs;
    std::vector<const Function*> dtor_funcs;
    Function* orgMain = 0;
    Module* mainMod = nullptr;

    for (Module &mod : modules)
    {
        // Collect ctor and dtor functions
        for (const GlobalVariable& global : mod.globals())
        {
            if (global.getName().equals(SVF_GLOBAL_CTORS) && global.hasInitializer())
            {
                ctor_funcs = getLLVMGlobalFunctions(&global);
            }
            else if (global.getName().equals(SVF_GLOBAL_DTORS) && global.hasInitializer())
            {
                dtor_funcs = getLLVMGlobalFunctions(&global);
            }
        }

        // Find main function
        for (auto &func : mod)
        {
            auto funName = func.getName();

            assert(!funName.equals(SVF_MAIN_FUNC_NAME) && SVF_MAIN_FUNC_NAME " already defined");

            if (funName.equals("main"))
            {
                orgMain = &func;
                mainMod = &mod;
            }
        }
    }

    // Only create svf.main when the original main function is found, and also
    // there are global constructor or destructor functions.
    if (orgMain && getModuleNum() > 0 &&
            (ctor_funcs.size() > 0 || dtor_funcs.size() > 0))
    {
        assert(mainMod && "Module with main function not found.");
        Module& M = *mainMod;
        // char **
        Type* i8ptr2 = PointerType::getInt8PtrTy(M.getContext())->getPointerTo();
        Type* i32 = IntegerType::getInt32Ty(M.getContext());
        // define void @svf.main(i32, i8**, i8**)
#if (LLVM_VERSION_MAJOR >= 9)
        FunctionCallee svfmainFn = M.getOrInsertFunction(
                                       SVF_MAIN_FUNC_NAME,
                                       Type::getVoidTy(M.getContext()),
                                       i32,i8ptr2,i8ptr2
                                   );
        Function* svfmain = SVFUtil::dyn_cast<Function>(svfmainFn.getCallee());
#else
        Function* svfmain = SVFUtil::dyn_cast<Function>(M.getOrInsertFunction(
                                SVF_MAIN_FUNC_NAME,
                                Type::getVoidTy(M.getContext()),
                                i32,i8ptr2,i8ptr2
                            ));
#endif
        svfmain->setCallingConv(llvm::CallingConv::C);
        BasicBlock* block = BasicBlock::Create(M.getContext(), "entry", svfmain);
        IRBuilder Builder(block);
        // emit "call void @ctor()". ctor_funcs is sorted so the functions are
        // emitted in the order of priority
        for (auto& ctor : ctor_funcs)
        {
            auto target = M.getOrInsertFunction(
                              ctor->getName(),
                              Type::getVoidTy(M.getContext())
                          );
            Builder.CreateCall(target);
        }
        // main() should be called after all ctor functions and before dtor
        // functions.
        Function::arg_iterator arg_it = svfmain->arg_begin();
        Value* args[] = {arg_it, arg_it + 1, arg_it + 2};
        size_t cnt = orgMain->arg_size();
        assert(cnt <= 3 && "Too many arguments for main()");
        Builder.CreateCall(orgMain, llvm::ArrayRef<Value*>(args, args + cnt));
        // emit "call void @dtor()". dtor_funcs is sorted so the functions are
        // emitted in the order of priority
        for (auto& dtor : dtor_funcs)
        {
            auto target = M.getOrInsertFunction(dtor->getName(), Type::getVoidTy(M.getContext()));
            Builder.CreateCall(target);
        }
        // return;
        Builder.CreateRetVoid();
    }
}

/*
    For a more detailed explanation of the Function declaration and definition mapping relationships and how External APIs are handled,
    please refer to the SVF Wiki: https://github.com/SVF-tools/SVF/wiki/Handling-External-APIs-with-extapi.c

                                    Table 1
    | ------- | ----------------- | --------------- | ----------------- | ----------- |
    |         |      AppDef       |     AppDecl     |      ExtDef       |   ExtDecl   |
    | ------- | ----------------- | --------------- | ----------------- | ----------- |
    | AppDef  |        X          | FunDefToDeclsMap| FunDeclToDefMap   |      X      |
    | ------- | ----------------- | --------------- | ----------------- | ----------- |
    | AppDecl | FunDeclToDefMap   |        X        | FunDeclToDefMap   |      X      |
    | ------- | ----------------- | --------------- | ----------------- | ----------- |
    | ExtDef  | FunDefToDeclsMap  | FunDefToDeclsMap|        X          |      X      |
    | ------- | ----------------- | --------------- | ----------------- | ----------- |
    | ExtDecl | FunDeclToDefMap   |        X        |        X          | ExtFuncsVec |
    | ------- | ----------------- | --------------- | ----------------- | ----------- |

    When a user wants to use functions in extapi.c to overwrite the functions defined in the app code, two relationships, "AppDef -> ExtDef" and "ExtDef -> AppDef," are used.
    Use Ext function definition to override the App function definition (Ext function with "__attribute__((annotate("OVERWRITE")))" in extapi.c).
    The app function definition will be changed to an app function declaration.
    Then, put the app function declaration and its corresponding Ext function definition into FunDeclToDefMap/FunDefToDeclsMap.
    ------------------------------------------------------
    AppDef -> ExtDef (overwrite):
        For example,
            App function:
                char* foo(char *a, char *b){return a;}
            Ext function:
                __attribute__((annotate("OVERWRITE")))
                char* foo(char *a, char *b){return b;}

            When SVF handles the foo function in the App module,
            the definition of
                foo: char* foo(char *a, char *b){return a;}
            will be changed to a declaration
                foo: char* foo(char *a, char *b);
            Then,
                foo: char* foo(char *a, char *b);
                and
                __attribute__((annotate("OVERWRITE")))
                char* foo(char *a, char *b){return b;}
            will be put into FunDeclToDefMap
    ------------------------------------------------------
    ExtDef -> AppDef (overwrite):
        __attribute__((annotate("OVERWRITE")))
        char* foo(char *a, char *b){return b;}
        and
        foo: char* foo(char *a, char *b);
        are put into FunDefToDeclsMap;
    ------------------------------------------------------
    In principle, all functions in extapi.c have bodies (definitions), but some functions (those starting with "sse_")
    have only function declarations without definitions. ExtFuncsVec is used to record function declarations starting with "sse_" that are used.

    ExtDecl -> ExtDecl:
        For example,
        App function:
            foo(){call memcpy();}
        Ext function:
            declare sse_check_overflow();
            memcpy(){sse_check_overflow();}

        sse_check_overflow() used in the Ext function but not in the App function.
        sse_check_overflow should be kept in ExtFuncsVec.
*/
void LLVMModuleSet::buildFunToFunMap()
{
    Set<const Function*> funDecls, funDefs, extFuncs, overwriteExtFuncs;
    OrderedSet<string> declNames, defNames, intersectNames;
    typedef Map<string, const Function*> NameToFunDefMapTy;
    typedef Map<string, Set<const Function*>> NameToFunDeclsMapTy;
    for (Module& mod : modules)
    {
        // extapi.bc functions
        if (mod.getName().str() == Options::ExtAPIInput())
        {
            for (const Function& fun : mod.functions())
            {
                // there is main declaration in ext bc, it should be mapped to
                // main definition in app bc.
                if (fun.getName().str() == "main")
                {
                    funDecls.insert(&fun);
                    declNames.insert(fun.getName().str());
                }
<<<<<<< HEAD
                else
                {
                    extFuncs.insert(&fun);
                    // Find overwrite functions in extapi.bc
                    std::vector<std::string> annotations =
                        LLVMUtil::getFunAnnotations(&fun);
                    auto it =
                        std::find_if(annotations.begin(), annotations.end(),
                                     [&](const std::string& annotation) {
                                         return annotation.find("OVERWRITE") !=
                                                std::string::npos;
                                     });
                    if (it != annotations.end())
                    {
                        overwriteExtFuncs.insert(&fun);
                    }
=======
                if (fun.getName().str() == "main")
                {
                    main_ext = &fun;
>>>>>>> e9246f35
                }
            }
        }
        else
        {
            /// app functions
            for (const Function& fun : mod.functions())
            {
                if (fun.isDeclaration())
                {
                    funDecls.insert(&fun);
                    declNames.insert(fun.getName().str());
                }
                else
                {
                    funDefs.insert(&fun);
                    defNames.insert(fun.getName().str());
                }
<<<<<<< HEAD
=======
                if (fun.getName().str() == "main")
                {
                    main_app = &fun;
                }
>>>>>>> e9246f35
            }
        }
    }
    // Find the intersectNames
    std::set_intersection(
        declNames.begin(), declNames.end(), defNames.begin(), defNames.end(),
        std::inserter(intersectNames, intersectNames.end()));

    ///// name to def map
    NameToFunDefMapTy nameToFunDefMap;
    for (const Function* fdef : funDefs)
    {
        string funName = fdef->getName().str();
        if (intersectNames.find(funName) != intersectNames.end())
        {
            nameToFunDefMap.emplace(std::move(funName), fdef);
        }
    }

    ///// name to decls map
    NameToFunDeclsMapTy nameToFunDeclsMap;
    for (const Function* fdecl : funDecls)
    {
        string funName = fdecl->getName().str();
        if (intersectNames.find(funName) != intersectNames.end())
        {
            // pair with key funName will be created automatically if it does
            // not exist
            nameToFunDeclsMap[std::move(funName)].insert(fdecl);
        }
    }

    /// Fun decl --> def
    for (const Function* fdecl : funDecls)
    {
        string funName = fdecl->getName().str();
        NameToFunDefMapTy::iterator mit;
        if (intersectNames.find(funName) != intersectNames.end() &&
                (mit = nameToFunDefMap.find(funName)) != nameToFunDefMap.end())
        {
            FunDeclToDefMap[fdecl] = mit->second;
        }
    }

    /// Fun def --> decls
    for (const Function* fdef : funDefs)
    {
        string funName = fdef->getName().str();
        if (intersectNames.find(funName) == intersectNames.end())
            continue;
        NameToFunDeclsMapTy::iterator mit = nameToFunDeclsMap.find(funName);
        if (mit == nameToFunDeclsMap.end())
            continue;

        std::vector<const Function*>& decls = FunDefToDeclsMap[fdef];
        const auto& declsSet = mit->second;
        // Reserve space for decls to avoid more than 1 reallocation
        decls.reserve(decls.size() + declsSet.size());

        for (const Function* decl : declsSet)
        {
            decls.push_back(decl);
        }
    }

    /// App Func decl -> SVF extern Func def
    for (const Function* fdecl : funDecls)
    {
        for (const Function* extfun : extFuncs)
        {
            std::string declName = fdecl->getName().str();
            // Since C function names cannot include '.', change the function name from llvm.memcpy.p0i8.p0i8.i64 to llvm_memcpy_p0i8_p0i8_i64."
            std::replace(declName.begin(), declName.end(), '.', '_');
            if (extfun->getName().str().compare(declName) == 0)
            {
                // AppDecl -> ExtDef in Table 1
                FunDeclToDefMap[fdecl] = extfun;
                // ExtDef -> AppDecl in Table 1
                std::vector<const Function*>& decls = FunDefToDeclsMap[extfun];
                decls.push_back(fdecl);
                // Keep all called functions in extfun
                // ExtDecl -> ExtDecl in Table 1
                ExtFuncsVec = LLVMUtil::getCalledFunctions(extfun);
            }
        }
    }

    /// Overwrite
    /// App Func def -> SVF extern Func def
    for (const Function* appfunc : funDefs)
    {
        for (const Function* owfunc : overwriteExtFuncs)
        {
            if (appfunc->getName().str().compare(owfunc->getName().str()) == 0)
            {
                Function* fun = const_cast<Function*>(appfunc);
                Module* mod = fun->getParent();
                FunctionType* funType = fun->getFunctionType();
                std::string funName = fun->getName().str();
                // Replace app function definition with declaration
                Function* declaration = Function::Create(funType, GlobalValue::ExternalLinkage, funName, mod);
                fun->replaceAllUsesWith(declaration);
                fun->eraseFromParent();
                declaration->setName(funName);
                // AppDef -> ExtDef in Table 1, AppDef has been changed to AppDecl
                FunDeclToDefMap[declaration] = owfunc;
                // ExtDef -> AppDef in Table 1
                std::vector<const Function*>& decls = FunDefToDeclsMap[owfunc];
                decls.push_back(declaration);
                // Keep all called functions in owfunc
                // ExtDecl -> ExtDecl in Table 1
                ExtFuncsVec = LLVMUtil::getCalledFunctions(owfunc);
            }
        }
    }
}

void LLVMModuleSet::buildGlobalDefToRepMap()
{
    typedef Map<string, Set<GlobalVariable*>> NameToGlobalsMapTy;
    NameToGlobalsMapTy nameToGlobalsMap;
    for (Module &mod : modules)
    {
        // Collect ctor and dtor functions
        for (GlobalVariable& global : mod.globals())
        {
            if (global.hasPrivateLinkage())
                continue;
            string name = global.getName().str();
            if (name.empty())
                continue;
            nameToGlobalsMap[std::move(name)].insert(&global);
        }
    }

    for (const auto& pair : nameToGlobalsMap)
    {
        const Set<GlobalVariable*> &globals = pair.second;

        const auto repIt =
            std::find_if(globals.begin(), globals.end(),
                         [](GlobalVariable* g)
        {
            return g->hasInitializer();
        });
        GlobalVariable* rep =
            repIt != globals.end()
            ? *repIt
            // When there is no initializer, just pick the first one.
            : (assert(!globals.empty() && "Empty global set"),
               *globals.begin());

        for (const GlobalVariable* cur : globals)
        {
            GlobalDefToRepMap[cur] = rep;
        }
    }
}

// Dump modules to files
void LLVMModuleSet::dumpModulesToFile(const std::string& suffix)
{
    for (Module& mod : modules)
    {
        std::string moduleName = mod.getName().str();
        std::string OutputFilename;
        std::size_t pos = moduleName.rfind('.');
        if (pos != std::string::npos)
            OutputFilename = moduleName.substr(0, pos) + suffix;
        else
            OutputFilename = moduleName + suffix;

        std::error_code EC;
        raw_fd_ostream OS(OutputFilename.c_str(), EC, llvm::sys::fs::OF_None);

#if (LLVM_VERSION_MAJOR >= 7)
        WriteBitcodeToFile(mod, OS);
#else
        WriteBitcodeToFile(&mod, OS);
#endif

        OS.flush();
    }
}

void LLVMModuleSet::setValueAttr(const Value* val, SVFValue* svfvalue)
{
    SVFValue2LLVMValue[svfvalue] = val;

    if (LLVMUtil::isPtrInUncalledFunction(val))
        svfvalue->setPtrInUncalledFunction();
    if (LLVMUtil::isConstDataOrAggData(val))
        svfvalue->setConstDataOrAggData();

    if (SVFGlobalValue* glob = SVFUtil::dyn_cast<SVFGlobalValue>(svfvalue))
    {
        const Value* llvmVal = LLVMUtil::getGlobalRep(val);
        assert(SVFUtil::isa<GlobalValue>(llvmVal) && "not a GlobalValue?");
        glob->setDefGlobalForMultipleModule(getSVFGlobalValue(SVFUtil::cast<GlobalValue>(llvmVal)));
    }
    if (SVFFunction* svffun = SVFUtil::dyn_cast<SVFFunction>(svfvalue))
    {
        const Function* func = SVFUtil::cast<Function>(val);
        svffun->setIsNotRet(LLVMUtil::functionDoesNotRet(func));
        svffun->setIsUncalledFunction(LLVMUtil::isUncalledFunction(func));
        svffun->setDefFunForMultipleModule(getSVFFunction(LLVMUtil::getDefFunForMultipleModule(func)));
    }

    svfvalue->setSourceLoc(LLVMUtil::getSourceLoc(val));
}

SVFConstantData* LLVMModuleSet::getSVFConstantData(const ConstantData* cd)
{
    LLVMConst2SVFConstMap::const_iterator it = LLVMConst2SVFConst.find(cd);
    if(it!=LLVMConst2SVFConst.end())
    {
        assert(SVFUtil::isa<SVFConstantData>(it->second) && "not a SVFConstantData type!");
        return SVFUtil::cast<SVFConstantData>(it->second);
    }
    else
    {
        SVFConstantData* svfcd = nullptr;
        if(const ConstantInt* cint = SVFUtil::dyn_cast<ConstantInt>(cd))
        {
            /// bitwidth == 1 : cint has value from getZExtValue() because `bool true` will be translated to -1 using sign extension (i.e., getSExtValue).
            /// bitwidth <=64 1 : cint has value from getSExtValue()
            /// bitwidth >64 1 : cint has value 0 because it represents an invalid int
            if(cint->getBitWidth() == 1)
                svfcd = new SVFConstantInt(getSVFType(cint->getType()), cint->getZExtValue(), cint->getZExtValue());
            else if(cint->getBitWidth() <= 64 && cint->getBitWidth() > 1)
                svfcd = new SVFConstantInt(getSVFType(cint->getType()), cint->getZExtValue(), cint->getSExtValue());
            else
                svfcd = new SVFConstantInt(getSVFType(cint->getType()), 0, 0);
        }
        else if(const ConstantFP* cfp = SVFUtil::dyn_cast<ConstantFP>(cd))
        {
            double dval = 0;
            // TODO: Why only double is considered? What about float?
            if(cfp->isNormalFP() &&  (&cfp->getValueAPF().getSemantics()== &llvm::APFloatBase::IEEEdouble()))
                dval =  cfp->getValueAPF().convertToDouble();
            svfcd = new SVFConstantFP(getSVFType(cd->getType()), dval);
        }
        else if(SVFUtil::isa<ConstantPointerNull>(cd))
            svfcd = new SVFConstantNullPtr(getSVFType(cd->getType()));
        else if (SVFUtil::isa<UndefValue>(cd))
            svfcd = new SVFBlackHoleValue(getSVFType(cd->getType()));
        else
            svfcd = new SVFConstantData(getSVFType(cd->getType()));

        if (cd->hasName())
            svfcd->setName(cd->getName().str());

        svfModule->addConstant(svfcd);
        addConstantDataMap(cd,svfcd);
        return svfcd;
    }
}

SVFConstant* LLVMModuleSet::getOtherSVFConstant(const Constant* oc)
{
    LLVMConst2SVFConstMap::const_iterator it = LLVMConst2SVFConst.find(oc);
    if(it!=LLVMConst2SVFConst.end())
    {
        return it->second;
    }
    else
    {
        SVFConstant* svfoc = new SVFConstant(getSVFType(oc->getType()));
        svfModule->addConstant(svfoc);
        addOtherConstantMap(oc,svfoc);
        return svfoc;
    }
}

SVFOtherValue* LLVMModuleSet::getSVFOtherValue(const Value* ov)
{
    LLVMValue2SVFOtherValueMap::const_iterator it = LLVMValue2SVFOtherValue.find(ov);
    if(it!=LLVMValue2SVFOtherValue.end())
    {
        return it->second;
    }
    else
    {
        SVFOtherValue* svfov =
            SVFUtil::isa<MetadataAsValue>(ov)
            ? new SVFMetadataAsValue(getSVFType(ov->getType()))
            : new SVFOtherValue(getSVFType(ov->getType()));
        svfModule->addOtherValue(svfov);
        addOtherValueMap(ov,svfov);
        return svfov;
    }
}

SVFValue* LLVMModuleSet::getSVFValue(const Value* value)
{
    if (const Function* fun = SVFUtil::dyn_cast<Function>(value))
        return getSVFFunction(fun);
    else if (const BasicBlock* bb = SVFUtil::dyn_cast<BasicBlock>(value))
        return getSVFBasicBlock(bb);
    else if(const Instruction* inst = SVFUtil::dyn_cast<Instruction>(value))
        return getSVFInstruction(inst);
    else if (const Argument* arg = SVFUtil::dyn_cast<Argument>(value))
        return getSVFArgument(arg);
    else if (const Constant* cons = SVFUtil::dyn_cast<Constant>(value))
    {
        if (const ConstantData* cd = SVFUtil::dyn_cast<ConstantData>(cons))
            return getSVFConstantData(cd);
        else if (const GlobalValue* glob = SVFUtil::dyn_cast<GlobalValue>(cons))
            return getSVFGlobalValue(glob);
        else
            return getOtherSVFConstant(cons);
    }
    else
        return getSVFOtherValue(value);
}

const Type* LLVMModuleSet::getLLVMType(const SVFType* T) const
{
    for(LLVMType2SVFTypeMap::const_iterator it = LLVMType2SVFType.begin(), eit = LLVMType2SVFType.end(); it!=eit; ++it)
    {
        if (it->second == T)
            return it->first;
    }
    assert(false && "can't find the corresponding LLVM Type");
    abort();
}

/*!
 * Get or create SVFType and typeinfo
 */
SVFType* LLVMModuleSet::getSVFType(const Type* T)
{
    assert(T && "SVFType should not be null");
    LLVMType2SVFTypeMap::const_iterator it = LLVMType2SVFType.find(T);
    if (it != LLVMType2SVFType.end())
        return it->second;

    SVFType* svfType = addSVFTypeInfo(T);
    StInfo* stinfo = collectTypeInfo(T);
    svfType->setTypeInfo(stinfo);
    /// TODO: set the void* to every element for now (imprecise)
    /// For example,
    /// [getPointerTo(): char   ----> i8*]
    /// [getPointerTo(): int    ----> i8*]
    /// [getPointerTo(): struct ----> i8*]
    PointerType* ptrTy = PointerType::getInt8PtrTy(getContext());
    svfType->setPointerTo(SVFUtil::cast<SVFPointerType>(getSVFType(ptrTy)));
    return svfType;
}

StInfo* LLVMModuleSet::collectTypeInfo(const Type* T)
{
    Type2TypeInfoMap::iterator tit = Type2TypeInfo.find(T);
    if (tit != Type2TypeInfo.end())
    {
        return tit->second;
    }
    // No such StInfo for T, create it now.
    StInfo* stInfo;
    if (const ArrayType* aty = SVFUtil::dyn_cast<ArrayType>(T))
    {
        stInfo = collectArrayInfo(aty);
    }
    else if (const StructType* sty = SVFUtil::dyn_cast<StructType>(T))
    {
        u32_t nf;
        stInfo = collectStructInfo(sty, nf);
        if (nf > symInfo->maxStSize)
        {
            symInfo->maxStruct = getSVFType(sty);
            symInfo->maxStSize = nf;
        }
    }
    else
    {
        stInfo = collectSimpleTypeInfo(T);
    }
    Type2TypeInfo.emplace(T, stInfo);
    symInfo->addStInfo(stInfo);
    return stInfo;
}

SVFType* LLVMModuleSet::addSVFTypeInfo(const Type* T)
{
    assert(LLVMType2SVFType.find(T) == LLVMType2SVFType.end() &&
           "SVFType has been added before");

    SVFType* svftype;
    if (const PointerType* pt = SVFUtil::dyn_cast<PointerType>(T))
        svftype = new SVFPointerType(getSVFType(LLVMUtil::getPtrElementType(pt)));
    else if (const IntegerType* intT = SVFUtil::dyn_cast<IntegerType>(T))
    {
        auto svfIntT = new SVFIntegerType();
        unsigned signWidth = intT->getBitWidth();
        assert(signWidth < INT16_MAX && "Integer width too big");
        svfIntT->setSignAndWidth(intT->getSignBit() ? -signWidth : signWidth);
        svftype = svfIntT;
    }
    else if (const FunctionType* ft = SVFUtil::dyn_cast<FunctionType>(T))
        svftype = new SVFFunctionType(getSVFType(ft->getReturnType()));
    else if (const StructType* st = SVFUtil::dyn_cast<StructType>(T))
    {
        auto svfst = new SVFStructType();
        if (st->hasName())
            svfst->setName(st->getName().str());
        svftype = svfst;
    }
    else if (const auto at = SVFUtil::dyn_cast<ArrayType>(T))
    {
        auto svfat = new SVFArrayType();
        svfat->setNumOfElement(at->getNumElements());
        svfat->setTypeOfElement(getSVFType(at->getElementType()));
        svftype = svfat;
    }
    else
    {
        std::string buffer;
        auto ot = new SVFOtherType(T->isSingleValueType());
        llvm::raw_string_ostream(buffer) << *T;
        ot->setRepr(std::move(buffer));
        svftype = ot;
    }

    symInfo->addTypeInfo(svftype);
    LLVMType2SVFType[T] = svftype;
    return svftype;
}

/*!
 * Fill in StInfo for an array type.
 */
StInfo* LLVMModuleSet::collectArrayInfo(const ArrayType* ty)
{
    u64_t totalElemNum = ty->getNumElements();
    const Type* elemTy = ty->getElementType();
    while (const ArrayType* aty = SVFUtil::dyn_cast<ArrayType>(elemTy))
    {
        totalElemNum *= aty->getNumElements();
        elemTy = aty->getElementType();
    }

    StInfo* stInfo = new StInfo(totalElemNum);
    const SVFType* elemSvfType = getSVFType(elemTy);

    /// array without any element (this is not true in C/C++ arrays) we assume there is an empty dummy element
    if (totalElemNum == 0)
    {
        stInfo->addFldWithType(0, elemSvfType, 0);
        stInfo->setNumOfFieldsAndElems(1, 1);
        stInfo->getFlattenFieldTypes().push_back(elemSvfType);
        stInfo->getFlattenElementTypes().push_back(elemSvfType);
        return stInfo;
    }

    /// Array's flatten field infor is the same as its element's
    /// flatten infor.
    StInfo* elemStInfo = collectTypeInfo(elemTy);
    u32_t nfF = elemStInfo->getNumOfFlattenFields();
    u32_t nfE = elemStInfo->getNumOfFlattenElements();
    for (u32_t j = 0; j < nfF; j++)
    {
        const SVFType* fieldTy = elemStInfo->getFlattenFieldTypes()[j];
        stInfo->getFlattenFieldTypes().push_back(fieldTy);
    }

    /// Flatten arrays, map each array element index `i` to flattened index `(i * nfE * totalElemNum)/outArrayElemNum`
    /// nfE>1 if the array element is a struct with more than one field.
    u32_t outArrayElemNum = ty->getNumElements();
    for (u32_t i = 0; i < outArrayElemNum; ++i)
    {
        auto idx = (i * nfE * totalElemNum) / outArrayElemNum;
        stInfo->addFldWithType(0, elemSvfType, idx);
    }

    for (u32_t i = 0; i < totalElemNum; ++i)
    {
        for (u32_t j = 0; j < nfE; ++j)
        {
            const SVFType* et = elemStInfo->getFlattenElementTypes()[j];
            stInfo->getFlattenElementTypes().push_back(et);
        }
    }

    assert(stInfo->getFlattenElementTypes().size() == nfE * totalElemNum &&
           "typeForArray size incorrect!!!");
    stInfo->setNumOfFieldsAndElems(nfF, nfE * totalElemNum);

    return stInfo;
}

/*!
 * Fill in struct_info for T.
 * Given a Struct type, we recursively extend and record its fields and types.
 */
StInfo* LLVMModuleSet::collectStructInfo(const StructType* structTy,
        u32_t& numFields)
{
    /// The struct info should not be processed before
    StInfo* stInfo = new StInfo(1);

    // Number of fields after flattening the struct
    numFields = 0;
    // The offset when considering array stride info
    u32_t strideOffset = 0;
    for (const Type* elemTy : structTy->elements())
    {
        const SVFType* elemSvfTy = getSVFType(elemTy);
        // offset with int_32 (s32_t) is large enough and won't overflow
        stInfo->addFldWithType(numFields, elemSvfTy, strideOffset);

        if (SVFUtil::isa<StructType, ArrayType>(elemTy))
        {
            StInfo* subStInfo = collectTypeInfo(elemTy);
            u32_t nfF = subStInfo->getNumOfFlattenFields();
            u32_t nfE = subStInfo->getNumOfFlattenElements();
            // Copy ST's info, whose element 0 is the size of ST itself.
            for (u32_t j = 0; j < nfF; ++j)
            {
                const SVFType* elemTy = subStInfo->getFlattenFieldTypes()[j];
                stInfo->getFlattenFieldTypes().push_back(elemTy);
            }
            numFields += nfF;
            strideOffset += nfE;
            for (u32_t tpj = 0; tpj < nfE; ++tpj)
            {
                const SVFType* ty = subStInfo->getFlattenElementTypes()[tpj];
                stInfo->getFlattenElementTypes().push_back(ty);
            }

        }
        else
        {
            // Simple type
            numFields += 1;
            strideOffset += 1;
            stInfo->getFlattenFieldTypes().push_back(elemSvfTy);
            stInfo->getFlattenElementTypes().push_back(elemSvfTy);
        }
    }

    assert(stInfo->getFlattenElementTypes().size() == strideOffset &&
           "typeForStruct size incorrect!");
    stInfo->setNumOfFieldsAndElems(numFields,strideOffset);

    return stInfo;
}


/*!
 * Collect simple type (non-aggregate) info
 */
StInfo* LLVMModuleSet::collectSimpleTypeInfo(const Type* ty)
{
    /// Only one field
    StInfo* stInfo = new StInfo(1);
    SVFType* svfType = getSVFType(ty);
    stInfo->addFldWithType(0, svfType, 0);

    stInfo->getFlattenFieldTypes().push_back(svfType);
    stInfo->getFlattenElementTypes().push_back(svfType);
    stInfo->setNumOfFieldsAndElems(1,1);

    return stInfo;
}<|MERGE_RESOLUTION|>--- conflicted
+++ resolved
@@ -814,7 +814,6 @@
                     funDecls.insert(&fun);
                     declNames.insert(fun.getName().str());
                 }
-<<<<<<< HEAD
                 else
                 {
                     extFuncs.insert(&fun);
@@ -831,11 +830,6 @@
                     {
                         overwriteExtFuncs.insert(&fun);
                     }
-=======
-                if (fun.getName().str() == "main")
-                {
-                    main_ext = &fun;
->>>>>>> e9246f35
                 }
             }
         }
@@ -854,13 +848,6 @@
                     funDefs.insert(&fun);
                     defNames.insert(fun.getName().str());
                 }
-<<<<<<< HEAD
-=======
-                if (fun.getName().str() == "main")
-                {
-                    main_app = &fun;
-                }
->>>>>>> e9246f35
             }
         }
     }
