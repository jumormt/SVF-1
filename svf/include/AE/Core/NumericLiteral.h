--- conflicted
+++ resolved
@@ -58,8 +58,6 @@
 
     NumericLiteral(s64_t i) : _n(i) {}
 
-    NumericLiteral(double i) : _n(i) {}
-
     NumericLiteral(BoundedZ3Expr z3Expr) : _n(std::move(z3Expr)) {}
 
     virtual ~NumericLiteral() = default;
@@ -136,12 +134,12 @@
         return _n.getNumeral();
     }
 
-<<<<<<< HEAD
-    /// Return Numeral
+    /// Return Expr
     inline Z3Expr getExpr() const
     {
         return _n.getExpr();
-=======
+    }
+
     inline double getRealNumeral() const
     {
         return _n.getRealNumeral();
@@ -150,7 +148,6 @@
     inline s64_t getIntNumeral() const
     {
         return _n.getIntNumeral();
->>>>>>> a2397255
     }
 
     /// Check two object is equal
