//===- NumericLiteral.h ----Number wrapper for domains------------------//
//
//                     SVF: Static Value-Flow Analysis
//
// Copyright (C) <2013-2022>  <Yulei Sui>
//

// This program is free software: you can redistribute it and/or modify
// it under the terms of the GNU Affero General Public License as published by
// the Free Software Foundation, either version 3 of the License, or
// (at your option) any later version.

// This program is distributed in the hope that it will be useful,
// but WITHOUT ANY WARRANTY; without even the implied warranty of
// MERCHANTABILITY or FITNESS FOR A PARTICULAR PURPOSE.  See the
// GNU Affero General Public License for more details.

// You should have received a copy of the GNU Affero General Public License
// along with this program.  If not, see <http://www.gnu.org/licenses/>.
//
//===----------------------------------------------------------------------===//
/*
 * NumericLiteral.h
 *
 *  Created on: Aug 4, 2022
 *      Author: Xiao Cheng, Jiawei Wang
 *
 */

#ifndef Z3_EXAMPLE_Number_H
#define Z3_EXAMPLE_Number_H

#include <utility>

#include "SVFIR/SVFType.h"
#include "AbstractExecution/BoundedZ3Expr.h"

namespace SVF {
class NumericLiteral {
private:
    BoundedZ3Expr _n;

public:
    /// Default constructor
    NumericLiteral() = delete;

    /// Create a new NumericLiteral from s32_t

    NumericLiteral(const Z3Expr &z3Expr) : _n(z3Expr) {}

    NumericLiteral(const z3::expr &e) : _n(e) {}

    NumericLiteral(s32_t i) : _n(i) {}

    NumericLiteral(int64_t i) : _n(i) {}

    NumericLiteral(BoundedZ3Expr z3Expr) : _n(std::move(z3Expr)) {}

    virtual ~NumericLiteral() = default;

    /// Copy Constructor
    NumericLiteral(const NumericLiteral &) = default;

    /// Move Constructor
    NumericLiteral(NumericLiteral &&) = default;

    /// Operator = , another Copy Constructor
    inline NumericLiteral &operator=(const NumericLiteral &) = default;

    /// Operator = , another Move Constructor
    inline NumericLiteral &operator=(NumericLiteral &&) = default;

<<<<<<< HEAD
    static NumericLiteral plus_infinity() {
        return BoundedZ3Expr::plus_infinity();
    }

    static NumericLiteral minus_infinity() {
        return BoundedZ3Expr::minus_infinity();
    }

    static z3::context &getContext() {
        return BoundedZ3Expr::getContext();
    }

    const std::string to_string() const {
=======
    static NumericLiteral plus_infinity()
    {
        return BoundedZ3Expr::plus_infinity();
    }

    static NumericLiteral minus_infinity()
    {
        return BoundedZ3Expr::minus_infinity();
    }

    static z3::context &getContext()
    {
        return BoundedZ3Expr::getContext();
    }

    const std::string to_string() const
    {
>>>>>>> 1fc1873c
        return _n.to_string();
    }

    /// Check if this is minus infinity
<<<<<<< HEAD
    inline bool is_minus_infinity() const {
=======
    inline bool is_minus_infinity() const
    {
>>>>>>> 1fc1873c
        return _n.is_minus_infinite();
    }

    /// Check if this is plus infinity
<<<<<<< HEAD
    inline bool is_plus_infinity() const {
=======
    inline bool is_plus_infinity() const
    {
>>>>>>> 1fc1873c
        return _n.is_plus_infinite();
    }

    /// Check if this is infinity (either of plus/minus)
    inline bool is_infinity() const {
        return is_minus_infinity() || is_plus_infinity();
    }

    /// Check if this is zero
<<<<<<< HEAD
    inline bool is_zero() const {
=======
    inline bool is_zero() const
    {
>>>>>>> 1fc1873c
        return _n.is_zero();
    }

    /// Return Numeral
<<<<<<< HEAD
    inline int64_t getNumeral() const {
        if (_n.is_numeral()) {
            int64_t i;
            if(_n.getExpr().is_numeral_i64(i))
                return _n.get_numeral_int64();
            else {
                return leq(0) ? INT64_MIN : INT64_MAX;
            }
        }
        if (is_minus_infinity()) {
            return INT64_MIN;
        } else if (is_plus_infinity()) {
            return INT64_MAX;
        } else {
=======
    inline int64_t getNumeral() const
    {
        if (_n.is_numeral())
        {
            int64_t i;
            if(_n.getExpr().is_numeral_i64(i))
                return _n.get_numeral_int64();
            else
            {
                return leq(0) ? INT64_MIN : INT64_MAX;
            }
        }
        if (is_minus_infinity())
        {
            return INT64_MIN;
        }
        else if (is_plus_infinity())
        {
            return INT64_MAX;
        }
        else
        {
>>>>>>> 1fc1873c
            assert(false && "other literal?");
        }
    }

    /// Check two object is equal
    bool equal(const NumericLiteral &rhs) const {
        return eq(*this, rhs);
    }

    /// Less then or equal
    bool leq(const NumericLiteral &rhs) const {
        if (is_infinity() ^ rhs.is_infinity()) {
            if (is_infinity()) {
                return is_minus_infinity();
            } else {
                return rhs.is_plus_infinity();
            }
        }
<<<<<<< HEAD
        if(is_infinity() && rhs.is_infinity()) {
            if(is_minus_infinity()) return true;
            else return rhs.is_plus_infinity();
        } else
=======
        if(is_infinity() && rhs.is_infinity())
        {
            if(is_minus_infinity()) return true;
            else return rhs.is_plus_infinity();
        }
        else
>>>>>>> 1fc1873c
            return _n.leq(rhs._n).simplify().is_true();
    }

    // Greater than or equal
    bool geq(const NumericLiteral &rhs) const {
        if (is_infinity() ^ rhs.is_infinity()) {
            if (is_infinity()) {
                return is_plus_infinity();
            } else {
                return rhs.is_minus_infinity();
            }
        }
<<<<<<< HEAD
        if(is_infinity() && rhs.is_infinity()) {
            if(is_plus_infinity()) return true;
            else return rhs.is_minus_infinity();
        } else
=======
        if(is_infinity() && rhs.is_infinity())
        {
            if(is_plus_infinity()) return true;
            else return rhs.is_minus_infinity();
        }
        else
>>>>>>> 1fc1873c
            return _n.geq(rhs._n).simplify().is_true();
    }


    /// Reload operator
    //{%
<<<<<<< HEAD
    friend NumericLiteral operator==(const NumericLiteral &lhs, const NumericLiteral &rhs) {
        return eq(lhs, rhs) ? 1 : 0;
    }

    friend NumericLiteral operator!=(const NumericLiteral &lhs, const NumericLiteral &rhs) {
        return !eq(lhs, rhs) ? 1 : 0;
    }

    friend NumericLiteral operator>(const NumericLiteral &lhs, const NumericLiteral &rhs) {
        return (!lhs.leq(rhs)) ? 1 : 0;
    }

    friend NumericLiteral operator<(const NumericLiteral &lhs, const NumericLiteral &rhs) {
        return (!lhs.geq(rhs)) ? 1 : 0;
    }

    friend NumericLiteral operator<=(const NumericLiteral &lhs, const NumericLiteral &rhs) {
        return lhs.leq(rhs) ? 1 : 0;
    }

    friend NumericLiteral operator>=(const NumericLiteral &lhs, const NumericLiteral &rhs) {
        return lhs.geq(rhs) ? 1 : 0;
    }

    friend NumericLiteral operator+(const NumericLiteral &lhs, const NumericLiteral &rhs) {
=======
    friend NumericLiteral operator==(const NumericLiteral &lhs, const NumericLiteral &rhs)
    {
        return eq(lhs, rhs) ? 1 : 0;
    }

    friend NumericLiteral operator!=(const NumericLiteral &lhs, const NumericLiteral &rhs)
    {
        return !eq(lhs, rhs) ? 1 : 0;
    }

    friend NumericLiteral operator>(const NumericLiteral &lhs, const NumericLiteral &rhs)
    {
        return (!lhs.leq(rhs)) ? 1 : 0;
    }

    friend NumericLiteral operator<(const NumericLiteral &lhs, const NumericLiteral &rhs)
    {
        return (!lhs.geq(rhs)) ? 1 : 0;
    }

    friend NumericLiteral operator<=(const NumericLiteral &lhs, const NumericLiteral &rhs)
    {
        return lhs.leq(rhs) ? 1 : 0;
    }

    friend NumericLiteral operator>=(const NumericLiteral &lhs, const NumericLiteral &rhs)
    {
        return lhs.geq(rhs) ? 1 : 0;
    }

    friend NumericLiteral operator+(const NumericLiteral &lhs, const NumericLiteral &rhs)
    {
>>>>>>> 1fc1873c
        if (!lhs.is_infinity() && !rhs.is_infinity())
            return (lhs._n + rhs._n).simplify();
        else if (!lhs.is_infinity() && rhs.is_infinity())
            return rhs;
        else if (lhs.is_infinity() && !rhs.is_infinity())
            return lhs;
        else if (eq(lhs, rhs))
            return lhs;
        else {
            assert(false && "undefined operation +oo + -oo");
            abort();
        }
    }

    friend NumericLiteral operator-(const NumericLiteral &lhs, const NumericLiteral &rhs) {
        if (!lhs.is_infinity() && !rhs.is_infinity())
            return (lhs._n - rhs._n).simplify();
        else if (!lhs.is_infinity() && rhs.is_infinity())
            return -rhs;
        else if (lhs.is_infinity() && !rhs.is_infinity())
            return lhs;
        else if (!eq(lhs, rhs))
            return lhs;
        else {
            assert(false && "undefined operation +oo - +oo");
            abort();
        }
    }

    friend NumericLiteral operator*(const NumericLiteral &lhs, const NumericLiteral &rhs) {
        if (lhs.is_zero() || rhs.is_zero())
            return 0;
        else if (lhs.is_infinity() && rhs.is_infinity())
            return eq(lhs, rhs) ? plus_infinity() : minus_infinity();
        else if (lhs.is_infinity())
            return !rhs.leq(0) ? lhs : -lhs;
        else if (rhs.is_infinity())
            return !lhs.leq(0) ? rhs : -rhs;
        else
            return (lhs._n * rhs._n).simplify();
    }

    friend NumericLiteral operator/(const NumericLiteral &lhs, const NumericLiteral &rhs) {
        if (rhs.is_zero()) {

            assert(false && "divide by zero");
            abort();
<<<<<<< HEAD
        } else if (!lhs.is_infinity() && !rhs.is_infinity())
=======
        }
        else if (!lhs.is_infinity() && !rhs.is_infinity())
>>>>>>> 1fc1873c
            return (lhs._n / rhs._n).simplify();
        else if (!lhs.is_infinity() && rhs.is_infinity())
            return 0;
        else if (lhs.is_infinity() && !rhs.is_infinity())
            return !rhs.leq(0) ? lhs : -lhs;
        else
            // TODO: +oo/-oo L'Hôpital's rule?
            return eq(lhs, rhs) ? plus_infinity() : minus_infinity();
    }

    friend NumericLiteral operator%(const NumericLiteral &lhs, const NumericLiteral &rhs) {
        if (rhs.is_zero()) {
            assert(false && "divide by zero");
            abort();
<<<<<<< HEAD
        } else if (!lhs.is_infinity() && !rhs.is_infinity())
=======
        }
        else if (!lhs.is_infinity() && !rhs.is_infinity())
>>>>>>> 1fc1873c
            return (lhs._n % rhs._n).simplify();
        else if (!lhs.is_infinity() && rhs.is_infinity())
            return 0;
            // TODO: not sure
        else if (lhs.is_infinity() && !rhs.is_infinity())
            return !rhs.leq(0) ? lhs : -lhs;
        else
            // TODO: +oo/-oo L'Hôpital's rule?
            return eq(lhs, rhs) ? plus_infinity() : minus_infinity();
    }

    // TODO: logic operation for infinity?
<<<<<<< HEAD
    friend NumericLiteral operator^(const NumericLiteral &lhs, const NumericLiteral &rhs) {
        return (lhs._n ^ rhs._n).simplify();
    }

    friend NumericLiteral operator&(const NumericLiteral &lhs, const NumericLiteral &rhs) {
        return (lhs._n & rhs._n).simplify();
    }

    friend NumericLiteral operator|(const NumericLiteral &lhs, const NumericLiteral &rhs) {
=======
    friend NumericLiteral operator^(const NumericLiteral &lhs, const NumericLiteral &rhs)
    {
        return (lhs._n ^ rhs._n).simplify();
    }

    friend NumericLiteral operator&(const NumericLiteral &lhs, const NumericLiteral &rhs)
    {
        return (lhs._n & rhs._n).simplify();
    }

    friend NumericLiteral operator|(const NumericLiteral &lhs, const NumericLiteral &rhs)
    {
>>>>>>> 1fc1873c
        return (lhs._n | rhs._n).simplify();
    }

    friend NumericLiteral operator>>(const NumericLiteral &lhs, const NumericLiteral &rhs) {
        assert(rhs.geq(0) && "rhs should be greater or equal than 0");
        if (lhs.is_zero())
            return lhs;
        else if (lhs.is_infinity())
            return lhs;
        else if (rhs.is_infinity())
            return lhs.geq(0) ? 0 : -1;
        else
            return (s32_t) lhs.getNumeral() >> (s32_t) rhs.getNumeral();
    }

    friend NumericLiteral operator<<(const NumericLiteral &lhs, const NumericLiteral &rhs) {
        assert(rhs.geq(0) && "rhs should be greater or equal than 0");
        if (lhs.is_zero())
            return lhs;
        else if (lhs.is_infinity())
            return lhs;
        else if (rhs.is_infinity())
            return lhs.geq(0) ? plus_infinity() : minus_infinity();
        else
            return (s32_t) lhs.getNumeral() << (s32_t) rhs.getNumeral();
    }

<<<<<<< HEAD
    friend NumericLiteral operator&&(const NumericLiteral &lhs, const NumericLiteral &rhs) {
        return (lhs._n && rhs._n).simplify();
    }

    friend NumericLiteral operator||(const NumericLiteral &lhs, const NumericLiteral &rhs) {
        return (lhs._n || rhs._n).simplify();
    }

    friend NumericLiteral operator!(const NumericLiteral &lhs) {
        return (!lhs._n).simplify();
    }

    friend NumericLiteral operator-(const NumericLiteral &lhs) {
        if (lhs.is_plus_infinity()) {
            return minus_infinity();
        } else if (lhs.is_minus_infinity()) {
            return plus_infinity();
        } else
=======
    friend NumericLiteral operator&&(const NumericLiteral &lhs, const NumericLiteral &rhs)
    {
        return (lhs._n && rhs._n).simplify();
    }

    friend NumericLiteral operator||(const NumericLiteral &lhs, const NumericLiteral &rhs)
    {
        return (lhs._n || rhs._n).simplify();
    }

    friend NumericLiteral operator!(const NumericLiteral &lhs)
    {
        return (!lhs._n).simplify();
    }

    friend NumericLiteral operator-(const NumericLiteral &lhs)
    {
        if (lhs.is_plus_infinity())
        {
            return minus_infinity();
        }
        else if (lhs.is_minus_infinity())
        {
            return plus_infinity();
        }
        else
>>>>>>> 1fc1873c
            return (-lhs._n).simplify();
    }

    /// Return ite? lhs : rhs
<<<<<<< HEAD
    friend NumericLiteral ite(const NumericLiteral &cond, const NumericLiteral &lhs, const NumericLiteral &rhs) {
=======
    friend NumericLiteral ite(const NumericLiteral &cond, const NumericLiteral &lhs, const NumericLiteral &rhs)
    {
>>>>>>> 1fc1873c
        return ite(cond._n, lhs._n, rhs._n).simplify();
    }

    friend std::ostream &operator<<(std::ostream &out, const NumericLiteral &expr) {
        if (expr.is_plus_infinity())
            out << "+INF";
        else if (expr.is_minus_infinity())
            out << "-INF";
        else
            out << expr._n;
        return out;
    }

<<<<<<< HEAD
    friend bool eq(const NumericLiteral &lhs, const NumericLiteral &rhs) {
        return eq(lhs._n, rhs._n);
    }

    friend NumericLiteral min(const NumericLiteral &lhs, const NumericLiteral &rhs) {
        return lhs.leq(rhs) ? lhs : rhs;
    }

    friend NumericLiteral max(const NumericLiteral &lhs, const NumericLiteral &rhs) {
        return lhs.leq(rhs) ? rhs : lhs;
    }

    friend NumericLiteral abs(const NumericLiteral &lhs) {
=======
    friend bool eq(const NumericLiteral &lhs, const NumericLiteral &rhs)
    {
        return eq(lhs._n, rhs._n);
    }

    friend NumericLiteral min(const NumericLiteral &lhs, const NumericLiteral &rhs)
    {
        return lhs.leq(rhs) ? lhs : rhs;
    }

    friend NumericLiteral max(const NumericLiteral &lhs, const NumericLiteral &rhs)
    {
        return lhs.leq(rhs) ? rhs : lhs;
    }

    friend NumericLiteral abs(const NumericLiteral &lhs)
    {
>>>>>>> 1fc1873c
        return lhs.leq(0) ? -lhs : lhs;
    }

    // TODO: how to use initializer_list as argument?
<<<<<<< HEAD
    static NumericLiteral min(std::vector<NumericLiteral>& _l) {
        NumericLiteral ret(plus_infinity());
        for (const auto &it: _l) {
=======
    static NumericLiteral min(std::vector<NumericLiteral>& _l)
    {
        NumericLiteral ret(plus_infinity());
        for (const auto &it: _l)
        {
>>>>>>> 1fc1873c
            if (it.is_minus_infinity())
                return minus_infinity();
            else if (!it.geq(ret)) {
                ret = it;
            }
        }
        return ret;
    }

<<<<<<< HEAD
    static NumericLiteral max(std::vector<NumericLiteral>& _l) {
        NumericLiteral ret(minus_infinity());
        for (const auto &it: _l) {
=======
    static NumericLiteral max(std::vector<NumericLiteral>& _l)
    {
        NumericLiteral ret(minus_infinity());
        for (const auto &it: _l)
        {
>>>>>>> 1fc1873c
            if (it.is_plus_infinity())
                return plus_infinity();
            else if (!it.leq(ret)) {
                ret = it;
            }
        }
        return ret;
    }

    //%}


}; // end class NumericLiteral
} // end namespace SVF
#endif //Z3_EXAMPLE_Number_H<|MERGE_RESOLUTION|>--- conflicted
+++ resolved
@@ -35,8 +35,10 @@
 #include "SVFIR/SVFType.h"
 #include "AbstractExecution/BoundedZ3Expr.h"
 
-namespace SVF {
-class NumericLiteral {
+namespace SVF
+{
+class NumericLiteral
+{
 private:
     BoundedZ3Expr _n;
 
@@ -70,94 +72,51 @@
     /// Operator = , another Move Constructor
     inline NumericLiteral &operator=(NumericLiteral &&) = default;
 
-<<<<<<< HEAD
-    static NumericLiteral plus_infinity() {
+    static NumericLiteral plus_infinity()
+    {
         return BoundedZ3Expr::plus_infinity();
     }
 
-    static NumericLiteral minus_infinity() {
+    static NumericLiteral minus_infinity()
+    {
         return BoundedZ3Expr::minus_infinity();
     }
 
-    static z3::context &getContext() {
+    static z3::context &getContext()
+    {
         return BoundedZ3Expr::getContext();
     }
 
-    const std::string to_string() const {
-=======
-    static NumericLiteral plus_infinity()
-    {
-        return BoundedZ3Expr::plus_infinity();
-    }
-
-    static NumericLiteral minus_infinity()
-    {
-        return BoundedZ3Expr::minus_infinity();
-    }
-
-    static z3::context &getContext()
-    {
-        return BoundedZ3Expr::getContext();
-    }
-
     const std::string to_string() const
     {
->>>>>>> 1fc1873c
         return _n.to_string();
     }
 
     /// Check if this is minus infinity
-<<<<<<< HEAD
-    inline bool is_minus_infinity() const {
-=======
     inline bool is_minus_infinity() const
     {
->>>>>>> 1fc1873c
         return _n.is_minus_infinite();
     }
 
     /// Check if this is plus infinity
-<<<<<<< HEAD
-    inline bool is_plus_infinity() const {
-=======
     inline bool is_plus_infinity() const
     {
->>>>>>> 1fc1873c
         return _n.is_plus_infinite();
     }
 
     /// Check if this is infinity (either of plus/minus)
-    inline bool is_infinity() const {
+    inline bool is_infinity() const
+    {
         return is_minus_infinity() || is_plus_infinity();
     }
 
     /// Check if this is zero
-<<<<<<< HEAD
-    inline bool is_zero() const {
-=======
     inline bool is_zero() const
     {
->>>>>>> 1fc1873c
         return _n.is_zero();
     }
 
     /// Return Numeral
-<<<<<<< HEAD
-    inline int64_t getNumeral() const {
-        if (_n.is_numeral()) {
-            int64_t i;
-            if(_n.getExpr().is_numeral_i64(i))
-                return _n.get_numeral_int64();
-            else {
-                return leq(0) ? INT64_MIN : INT64_MAX;
-            }
-        }
-        if (is_minus_infinity()) {
-            return INT64_MIN;
-        } else if (is_plus_infinity()) {
-            return INT64_MAX;
-        } else {
-=======
     inline int64_t getNumeral() const
     {
         if (_n.is_numeral())
@@ -180,129 +139,97 @@
         }
         else
         {
->>>>>>> 1fc1873c
             assert(false && "other literal?");
         }
     }
 
     /// Check two object is equal
-    bool equal(const NumericLiteral &rhs) const {
+    bool equal(const NumericLiteral &rhs) const
+    {
         return eq(*this, rhs);
     }
 
     /// Less then or equal
-    bool leq(const NumericLiteral &rhs) const {
-        if (is_infinity() ^ rhs.is_infinity()) {
-            if (is_infinity()) {
+    bool leq(const NumericLiteral &rhs) const
+    {
+        if (is_infinity() ^ rhs.is_infinity())
+        {
+            if (is_infinity())
+            {
                 return is_minus_infinity();
-            } else {
+            }
+            else
+            {
                 return rhs.is_plus_infinity();
             }
         }
-<<<<<<< HEAD
-        if(is_infinity() && rhs.is_infinity()) {
+        if(is_infinity() && rhs.is_infinity())
+        {
             if(is_minus_infinity()) return true;
             else return rhs.is_plus_infinity();
-        } else
-=======
+        }
+        else
+            return _n.leq(rhs._n).simplify().is_true();
+    }
+
+    // Greater than or equal
+    bool geq(const NumericLiteral &rhs) const
+    {
+        if (is_infinity() ^ rhs.is_infinity())
+        {
+            if (is_infinity())
+            {
+                return is_plus_infinity();
+            }
+            else
+            {
+                return rhs.is_minus_infinity();
+            }
+        }
         if(is_infinity() && rhs.is_infinity())
         {
-            if(is_minus_infinity()) return true;
-            else return rhs.is_plus_infinity();
-        }
-        else
->>>>>>> 1fc1873c
-            return _n.leq(rhs._n).simplify().is_true();
-    }
-
-    // Greater than or equal
-    bool geq(const NumericLiteral &rhs) const {
-        if (is_infinity() ^ rhs.is_infinity()) {
-            if (is_infinity()) {
-                return is_plus_infinity();
-            } else {
-                return rhs.is_minus_infinity();
-            }
-        }
-<<<<<<< HEAD
-        if(is_infinity() && rhs.is_infinity()) {
             if(is_plus_infinity()) return true;
             else return rhs.is_minus_infinity();
-        } else
-=======
-        if(is_infinity() && rhs.is_infinity())
-        {
-            if(is_plus_infinity()) return true;
-            else return rhs.is_minus_infinity();
-        }
-        else
->>>>>>> 1fc1873c
+        }
+        else
             return _n.geq(rhs._n).simplify().is_true();
     }
 
 
     /// Reload operator
     //{%
-<<<<<<< HEAD
-    friend NumericLiteral operator==(const NumericLiteral &lhs, const NumericLiteral &rhs) {
+    friend NumericLiteral operator==(const NumericLiteral &lhs, const NumericLiteral &rhs)
+    {
         return eq(lhs, rhs) ? 1 : 0;
     }
 
-    friend NumericLiteral operator!=(const NumericLiteral &lhs, const NumericLiteral &rhs) {
+    friend NumericLiteral operator!=(const NumericLiteral &lhs, const NumericLiteral &rhs)
+    {
         return !eq(lhs, rhs) ? 1 : 0;
     }
 
-    friend NumericLiteral operator>(const NumericLiteral &lhs, const NumericLiteral &rhs) {
+    friend NumericLiteral operator>(const NumericLiteral &lhs, const NumericLiteral &rhs)
+    {
         return (!lhs.leq(rhs)) ? 1 : 0;
     }
 
-    friend NumericLiteral operator<(const NumericLiteral &lhs, const NumericLiteral &rhs) {
+    friend NumericLiteral operator<(const NumericLiteral &lhs, const NumericLiteral &rhs)
+    {
         return (!lhs.geq(rhs)) ? 1 : 0;
     }
 
-    friend NumericLiteral operator<=(const NumericLiteral &lhs, const NumericLiteral &rhs) {
+    friend NumericLiteral operator<=(const NumericLiteral &lhs, const NumericLiteral &rhs)
+    {
         return lhs.leq(rhs) ? 1 : 0;
     }
 
-    friend NumericLiteral operator>=(const NumericLiteral &lhs, const NumericLiteral &rhs) {
+    friend NumericLiteral operator>=(const NumericLiteral &lhs, const NumericLiteral &rhs)
+    {
         return lhs.geq(rhs) ? 1 : 0;
     }
 
-    friend NumericLiteral operator+(const NumericLiteral &lhs, const NumericLiteral &rhs) {
-=======
-    friend NumericLiteral operator==(const NumericLiteral &lhs, const NumericLiteral &rhs)
-    {
-        return eq(lhs, rhs) ? 1 : 0;
-    }
-
-    friend NumericLiteral operator!=(const NumericLiteral &lhs, const NumericLiteral &rhs)
-    {
-        return !eq(lhs, rhs) ? 1 : 0;
-    }
-
-    friend NumericLiteral operator>(const NumericLiteral &lhs, const NumericLiteral &rhs)
-    {
-        return (!lhs.leq(rhs)) ? 1 : 0;
-    }
-
-    friend NumericLiteral operator<(const NumericLiteral &lhs, const NumericLiteral &rhs)
-    {
-        return (!lhs.geq(rhs)) ? 1 : 0;
-    }
-
-    friend NumericLiteral operator<=(const NumericLiteral &lhs, const NumericLiteral &rhs)
-    {
-        return lhs.leq(rhs) ? 1 : 0;
-    }
-
-    friend NumericLiteral operator>=(const NumericLiteral &lhs, const NumericLiteral &rhs)
-    {
-        return lhs.geq(rhs) ? 1 : 0;
-    }
-
     friend NumericLiteral operator+(const NumericLiteral &lhs, const NumericLiteral &rhs)
     {
->>>>>>> 1fc1873c
         if (!lhs.is_infinity() && !rhs.is_infinity())
             return (lhs._n + rhs._n).simplify();
         else if (!lhs.is_infinity() && rhs.is_infinity())
@@ -311,13 +238,15 @@
             return lhs;
         else if (eq(lhs, rhs))
             return lhs;
-        else {
+        else
+        {
             assert(false && "undefined operation +oo + -oo");
             abort();
         }
     }
 
-    friend NumericLiteral operator-(const NumericLiteral &lhs, const NumericLiteral &rhs) {
+    friend NumericLiteral operator-(const NumericLiteral &lhs, const NumericLiteral &rhs)
+    {
         if (!lhs.is_infinity() && !rhs.is_infinity())
             return (lhs._n - rhs._n).simplify();
         else if (!lhs.is_infinity() && rhs.is_infinity())
@@ -326,13 +255,15 @@
             return lhs;
         else if (!eq(lhs, rhs))
             return lhs;
-        else {
+        else
+        {
             assert(false && "undefined operation +oo - +oo");
             abort();
         }
     }
 
-    friend NumericLiteral operator*(const NumericLiteral &lhs, const NumericLiteral &rhs) {
+    friend NumericLiteral operator*(const NumericLiteral &lhs, const NumericLiteral &rhs)
+    {
         if (lhs.is_zero() || rhs.is_zero())
             return 0;
         else if (lhs.is_infinity() && rhs.is_infinity())
@@ -345,17 +276,15 @@
             return (lhs._n * rhs._n).simplify();
     }
 
-    friend NumericLiteral operator/(const NumericLiteral &lhs, const NumericLiteral &rhs) {
-        if (rhs.is_zero()) {
+    friend NumericLiteral operator/(const NumericLiteral &lhs, const NumericLiteral &rhs)
+    {
+        if (rhs.is_zero())
+        {
 
             assert(false && "divide by zero");
             abort();
-<<<<<<< HEAD
-        } else if (!lhs.is_infinity() && !rhs.is_infinity())
-=======
         }
         else if (!lhs.is_infinity() && !rhs.is_infinity())
->>>>>>> 1fc1873c
             return (lhs._n / rhs._n).simplify();
         else if (!lhs.is_infinity() && rhs.is_infinity())
             return 0;
@@ -366,20 +295,18 @@
             return eq(lhs, rhs) ? plus_infinity() : minus_infinity();
     }
 
-    friend NumericLiteral operator%(const NumericLiteral &lhs, const NumericLiteral &rhs) {
-        if (rhs.is_zero()) {
+    friend NumericLiteral operator%(const NumericLiteral &lhs, const NumericLiteral &rhs)
+    {
+        if (rhs.is_zero())
+        {
             assert(false && "divide by zero");
             abort();
-<<<<<<< HEAD
-        } else if (!lhs.is_infinity() && !rhs.is_infinity())
-=======
         }
         else if (!lhs.is_infinity() && !rhs.is_infinity())
->>>>>>> 1fc1873c
             return (lhs._n % rhs._n).simplify();
         else if (!lhs.is_infinity() && rhs.is_infinity())
             return 0;
-            // TODO: not sure
+        // TODO: not sure
         else if (lhs.is_infinity() && !rhs.is_infinity())
             return !rhs.leq(0) ? lhs : -lhs;
         else
@@ -388,34 +315,23 @@
     }
 
     // TODO: logic operation for infinity?
-<<<<<<< HEAD
-    friend NumericLiteral operator^(const NumericLiteral &lhs, const NumericLiteral &rhs) {
+    friend NumericLiteral operator^(const NumericLiteral &lhs, const NumericLiteral &rhs)
+    {
         return (lhs._n ^ rhs._n).simplify();
     }
 
-    friend NumericLiteral operator&(const NumericLiteral &lhs, const NumericLiteral &rhs) {
+    friend NumericLiteral operator&(const NumericLiteral &lhs, const NumericLiteral &rhs)
+    {
         return (lhs._n & rhs._n).simplify();
     }
 
-    friend NumericLiteral operator|(const NumericLiteral &lhs, const NumericLiteral &rhs) {
-=======
-    friend NumericLiteral operator^(const NumericLiteral &lhs, const NumericLiteral &rhs)
-    {
-        return (lhs._n ^ rhs._n).simplify();
-    }
-
-    friend NumericLiteral operator&(const NumericLiteral &lhs, const NumericLiteral &rhs)
-    {
-        return (lhs._n & rhs._n).simplify();
-    }
-
     friend NumericLiteral operator|(const NumericLiteral &lhs, const NumericLiteral &rhs)
     {
->>>>>>> 1fc1873c
         return (lhs._n | rhs._n).simplify();
     }
 
-    friend NumericLiteral operator>>(const NumericLiteral &lhs, const NumericLiteral &rhs) {
+    friend NumericLiteral operator>>(const NumericLiteral &lhs, const NumericLiteral &rhs)
+    {
         assert(rhs.geq(0) && "rhs should be greater or equal than 0");
         if (lhs.is_zero())
             return lhs;
@@ -427,7 +343,8 @@
             return (s32_t) lhs.getNumeral() >> (s32_t) rhs.getNumeral();
     }
 
-    friend NumericLiteral operator<<(const NumericLiteral &lhs, const NumericLiteral &rhs) {
+    friend NumericLiteral operator<<(const NumericLiteral &lhs, const NumericLiteral &rhs)
+    {
         assert(rhs.geq(0) && "rhs should be greater or equal than 0");
         if (lhs.is_zero())
             return lhs;
@@ -439,67 +356,43 @@
             return (s32_t) lhs.getNumeral() << (s32_t) rhs.getNumeral();
     }
 
-<<<<<<< HEAD
-    friend NumericLiteral operator&&(const NumericLiteral &lhs, const NumericLiteral &rhs) {
+    friend NumericLiteral operator&&(const NumericLiteral &lhs, const NumericLiteral &rhs)
+    {
         return (lhs._n && rhs._n).simplify();
     }
 
-    friend NumericLiteral operator||(const NumericLiteral &lhs, const NumericLiteral &rhs) {
+    friend NumericLiteral operator||(const NumericLiteral &lhs, const NumericLiteral &rhs)
+    {
         return (lhs._n || rhs._n).simplify();
     }
 
-    friend NumericLiteral operator!(const NumericLiteral &lhs) {
+    friend NumericLiteral operator!(const NumericLiteral &lhs)
+    {
         return (!lhs._n).simplify();
     }
 
-    friend NumericLiteral operator-(const NumericLiteral &lhs) {
-        if (lhs.is_plus_infinity()) {
+    friend NumericLiteral operator-(const NumericLiteral &lhs)
+    {
+        if (lhs.is_plus_infinity())
+        {
             return minus_infinity();
-        } else if (lhs.is_minus_infinity()) {
+        }
+        else if (lhs.is_minus_infinity())
+        {
             return plus_infinity();
-        } else
-=======
-    friend NumericLiteral operator&&(const NumericLiteral &lhs, const NumericLiteral &rhs)
-    {
-        return (lhs._n && rhs._n).simplify();
-    }
-
-    friend NumericLiteral operator||(const NumericLiteral &lhs, const NumericLiteral &rhs)
-    {
-        return (lhs._n || rhs._n).simplify();
-    }
-
-    friend NumericLiteral operator!(const NumericLiteral &lhs)
-    {
-        return (!lhs._n).simplify();
-    }
-
-    friend NumericLiteral operator-(const NumericLiteral &lhs)
-    {
-        if (lhs.is_plus_infinity())
-        {
-            return minus_infinity();
-        }
-        else if (lhs.is_minus_infinity())
-        {
-            return plus_infinity();
-        }
-        else
->>>>>>> 1fc1873c
+        }
+        else
             return (-lhs._n).simplify();
     }
 
     /// Return ite? lhs : rhs
-<<<<<<< HEAD
-    friend NumericLiteral ite(const NumericLiteral &cond, const NumericLiteral &lhs, const NumericLiteral &rhs) {
-=======
     friend NumericLiteral ite(const NumericLiteral &cond, const NumericLiteral &lhs, const NumericLiteral &rhs)
     {
->>>>>>> 1fc1873c
         return ite(cond._n, lhs._n, rhs._n).simplify();
     }
 
-    friend std::ostream &operator<<(std::ostream &out, const NumericLiteral &expr) {
+    friend std::ostream &operator<<(std::ostream &out, const NumericLiteral &expr)
+    {
         if (expr.is_plus_infinity())
             out << "+INF";
         else if (expr.is_minus_infinity())
@@ -509,77 +402,51 @@
         return out;
     }
 
-<<<<<<< HEAD
-    friend bool eq(const NumericLiteral &lhs, const NumericLiteral &rhs) {
+    friend bool eq(const NumericLiteral &lhs, const NumericLiteral &rhs)
+    {
         return eq(lhs._n, rhs._n);
     }
 
-    friend NumericLiteral min(const NumericLiteral &lhs, const NumericLiteral &rhs) {
+    friend NumericLiteral min(const NumericLiteral &lhs, const NumericLiteral &rhs)
+    {
         return lhs.leq(rhs) ? lhs : rhs;
     }
 
-    friend NumericLiteral max(const NumericLiteral &lhs, const NumericLiteral &rhs) {
+    friend NumericLiteral max(const NumericLiteral &lhs, const NumericLiteral &rhs)
+    {
         return lhs.leq(rhs) ? rhs : lhs;
     }
 
-    friend NumericLiteral abs(const NumericLiteral &lhs) {
-=======
-    friend bool eq(const NumericLiteral &lhs, const NumericLiteral &rhs)
-    {
-        return eq(lhs._n, rhs._n);
-    }
-
-    friend NumericLiteral min(const NumericLiteral &lhs, const NumericLiteral &rhs)
-    {
-        return lhs.leq(rhs) ? lhs : rhs;
-    }
-
-    friend NumericLiteral max(const NumericLiteral &lhs, const NumericLiteral &rhs)
-    {
-        return lhs.leq(rhs) ? rhs : lhs;
-    }
-
     friend NumericLiteral abs(const NumericLiteral &lhs)
     {
->>>>>>> 1fc1873c
         return lhs.leq(0) ? -lhs : lhs;
     }
 
     // TODO: how to use initializer_list as argument?
-<<<<<<< HEAD
-    static NumericLiteral min(std::vector<NumericLiteral>& _l) {
-        NumericLiteral ret(plus_infinity());
-        for (const auto &it: _l) {
-=======
     static NumericLiteral min(std::vector<NumericLiteral>& _l)
     {
         NumericLiteral ret(plus_infinity());
         for (const auto &it: _l)
         {
->>>>>>> 1fc1873c
             if (it.is_minus_infinity())
                 return minus_infinity();
-            else if (!it.geq(ret)) {
+            else if (!it.geq(ret))
+            {
                 ret = it;
             }
         }
         return ret;
     }
 
-<<<<<<< HEAD
-    static NumericLiteral max(std::vector<NumericLiteral>& _l) {
-        NumericLiteral ret(minus_infinity());
-        for (const auto &it: _l) {
-=======
     static NumericLiteral max(std::vector<NumericLiteral>& _l)
     {
         NumericLiteral ret(minus_infinity());
         for (const auto &it: _l)
         {
->>>>>>> 1fc1873c
             if (it.is_plus_infinity())
                 return plus_infinity();
-            else if (!it.leq(ret)) {
+            else if (!it.leq(ret))
+            {
                 ret = it;
             }
         }
