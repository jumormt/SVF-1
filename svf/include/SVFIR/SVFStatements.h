--- conflicted
+++ resolved
@@ -480,15 +480,8 @@
     /// Field index of the gep statement if it access the field of a struct
     inline s32_t getConstantFieldIdx() const
     {
-<<<<<<< HEAD
-        assert(isVariantFieldGep() == false &&
-               "Can't retrieve the LocationSet if using a variable field index "
-               "(pointer arithmetic) for struct field access ");
-        return getLocationSet().accumulateConstantFieldIdx();
-=======
         assert(isVariantFieldGep()==false && "Can't retrieve the LocationSet if using a variable field index (pointer arithmetic) for struct field access ");
         return getLocationSet().getConstantFieldIdx();
->>>>>>> e7806037
     }
     /// Gep statement with a variant field index (pointer arithmetic) for struct field access
     inline bool isVariantFieldGep() const
