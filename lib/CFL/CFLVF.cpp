//===----- CFLVF.cpp -- CFL Value Flow Client--------------//
//
//                     SVF: Static Value-Flow Analysis
//
// Copyright (C) <2013->  <Yulei Sui>
//

// This program is free software: you can redistribute it and/or modify
// it under the terms of the GNU General Public License as published by
// the Free Software Foundation, either version 3 of the License, or
// (at your option) any later version.

// This program is distributed in the hope that it will be useful,
// but WITHOUT ANY WARRANTY; without even the implied warranty of
// MERCHANTABILITY or FITNESS FOR A PARTICULAR PURPOSE.  See the
// GNU General Public License for more details.

// You should have received a copy of the GNU General Public License
// along with this program.  If not, see <http://www.gnu.org/licenses/>.
//
//===----------------------------------------------------------------------===//

/*
 * CFLAlias.cpp
 *
 *  Created on: September 7 , 2022
 *      Author: Pei Xu
 */

#include "CFL/CFLVF.h"

using namespace SVF;
using namespace cppUtil;
using namespace SVFUtil;

void CFLVF::buildCFLGraph()
{
    // Build CFL Graph
    VFCFLGraphBuilder cflGraphBuilder = VFCFLGraphBuilder();
    if (Options::CFLGraph.empty()) // built from svfir
    {
        PointerAnalysis::initialize();
        AndersenWaveDiff* ander = AndersenWaveDiff::createAndersenWaveDiff(pag);
        svfg =  memSSA.buildFullSVFG(ander);
        graph = cflGraphBuilder.buildBigraph(svfg, grammarBase->getStartKind(), grammarBase);
    }
    else
        graph = cflGraphBuilder.buildFromDot(Options::CFLGraph, grammarBase);

    // Check CFL Graph and Grammar are accordance with grammar
    CFLGramGraphChecker cflChecker = CFLGramGraphChecker();
    cflChecker.check(grammarBase, &cflGraphBuilder, graph);
}

void CFLVF::initialize()
{
    // Build CFL Grammar
    buildCFLGrammar();

    // Build CFL Graph
    buildCFLGraph();

    // Normalize grammar
    normalizeCFLGrammar();
    
    // Initialize sovler
    solver = new CFLSolver(graph, grammar);
}

void CFLVF::finalize()
{
    if(Options::PrintCFL == true)
    {
        if (Options::CFLGraph.empty())
            svfir->dump("IR");
        grammar->dump("Grammar");
        graph->dump("CFLGraph");
    }
<<<<<<< HEAD
=======
}

void CFLVF::analyze()
{
    initialize();

    solver->solve();

    finalize();
}

void CFLVF::countSumEdges()
{
    numOfSumEdges = 0;
    for(auto it = getCFLGraph()->getCFLEdges().begin(); it != getCFLGraph()->getCFLEdges().end(); it++ )
    {
        if ((*it)->getEdgeKind() == grammar->getStartKind())
            numOfSumEdges++;
    }
>>>>>>> 2c154d0e
}<|MERGE_RESOLUTION|>--- conflicted
+++ resolved
@@ -76,26 +76,4 @@
         grammar->dump("Grammar");
         graph->dump("CFLGraph");
     }
-<<<<<<< HEAD
-=======
-}
-
-void CFLVF::analyze()
-{
-    initialize();
-
-    solver->solve();
-
-    finalize();
-}
-
-void CFLVF::countSumEdges()
-{
-    numOfSumEdges = 0;
-    for(auto it = getCFLGraph()->getCFLEdges().begin(); it != getCFLGraph()->getCFLEdges().end(); it++ )
-    {
-        if ((*it)->getEdgeKind() == grammar->getStartKind())
-            numOfSumEdges++;
-    }
->>>>>>> 2c154d0e
 }