//===- SVFIR2ItvExeState.cpp -- SVF IR Translation to Interval Domain-----//
//
//                     SVF: Static Value-Flow Analysis
//
// Copyright (C) <2013-2022>  <Yulei Sui>
//

// This program is free software: you can redistribute it and/or modify
// it under the terms of the GNU General Public License as published by
// the Free Software Foundation, either version 3 of the License, or
// (at your option) any later version.

// This program is distributed in the hope that it will be useful,
// but WITHOUT ANY WARRANTY; without even the implied warranty of
// MERCHANTABILITY or FITNESS FOR A PARTICULAR PURPOSE.  See the
// GNU General Public License for more details.

// You should have received a copy of the GNU General Public License
// along with this program.  If not, see <http://www.gnu.org/licenses/>.
//
//===----------------------------------------------------------------------===//
/*
 * SVFIR2ItvExeState.cpp
 *
 *  Created on: Aug 7, 2022
 *      Author: Jiawei Wang, Xiao Cheng
 *
 */

#include "AbstractExecution/SVFIR2ItvExeState.h"
#include "Util/Options.h"

using namespace SVF;
using namespace SVFUtil;

void SVFIR2ItvExeState::applySummary(IntervalExeState &es)
{
    for (const auto &item: es._varToItvVal)
    {
        _es._varToItvVal[item.first] = item.second;
    }
    for (const auto &item: es._locToItvVal)
    {
        _es._locToItvVal[item.first] = item.second;
    }
    for (const auto &item: es._varToVAddrs)
    {
        _es._varToVAddrs[item.first] = item.second;
    }
    for (const auto &item: es._locToVAddrs)
    {
        _es._locToVAddrs[item.first] = item.second;
    }
}

void SVFIR2ItvExeState::moveToGlobal()
{
    for (const auto &it: _es._varToItvVal)
    {
        IntervalExeState::globalES._varToItvVal.insert(it);
    }
    for (const auto &it: _es._locToItvVal)
    {
        IntervalExeState::globalES._locToItvVal.insert(it);
    }
    for (const auto &_varToVAddr: _es._varToVAddrs)
    {
        IntervalExeState::globalES._varToVAddrs.insert(_varToVAddr);
    }
    for (const auto &_locToVAddr: _es._locToVAddrs)
    {
        IntervalExeState::globalES._locToVAddrs.insert(_locToVAddr);
    }

    _es._varToItvVal.clear();
    IntervalExeState::globalES._varToItvVal.erase(PAG::getPAG()->getBlkPtr());
    _es._varToItvVal[PAG::getPAG()->getBlkPtr()] = IntervalValue::top();
    _es._locToItvVal.clear();
    _es._varToVAddrs.clear();
    _es._locToVAddrs.clear();
}

SVFIR2ItvExeState::VAddrs SVFIR2ItvExeState::getGepObjAddress(u32_t pointer, u32_t offset)
{
    assert(!getVAddrs(pointer).empty());
    VAddrs &addrs = getVAddrs(pointer);
    VAddrs ret;
    for (const auto &addr: addrs)
    {
        int64_t baseObj = getInternalID(addr);
        if (baseObj == 0)
        {
            ret.insert(getVirtualMemAddress(0));
            continue;
        }
        assert(SVFUtil::isa<ObjVar>(_svfir->getGNode(baseObj)) && "Fail to get the base object address!");
        NodeID gepObj = _svfir->getGepObjVar(baseObj, offset);
        initSVFVar(gepObj);
        ret.insert(getVirtualMemAddress(gepObj));
    }
    return ret;
}


std::pair<s32_t, s32_t> SVFIR2ItvExeState::getGepOffset(const GepStmt *gep)
{
    if (gep->getOffsetValueVec().empty())
        return std::make_pair(gep->getConstantFieldIdx(), gep->getConstantFieldIdx());

    s32_t totalOffsetLb = 0;
    s32_t totalOffsetUb = 0;
    for (int i = gep->getOffsetValueVec().size() - 1; i >= 0; i--)
    {
        const SVFValue *value = gep->getOffsetValueVec()[i].first;
        const SVFType *type = gep->getOffsetValueVec()[i].second;
        const SVFConstantInt *op = SVFUtil::dyn_cast<SVFConstantInt>(value);
        s32_t offsetLb = 0;
        s32_t offsetUb = 0;
        /// constant as the offset
        if (op)
        {
            offsetLb = offsetUb = op->getSExtValue();
        }
        /// variable as the offset
        else
        {
            u32_t idx = _svfir->getValueNode(value);
            if (!inVarToIValTable(idx)) return std::make_pair(-1, -1);
            IntervalValue &idxVal = _es[idx];
            if(idxVal.isBottom() || idxVal.isTop()) return std::make_pair(-1, -1);
            if (idxVal.is_numeral())
            {
                offsetLb = offsetUb = idxVal.lb().getNumeral();
            }
            else
            {
                offsetLb = idxVal.lb().getNumeral() < 0 ? 0 : idxVal.lb().getNumeral();
                offsetUb = idxVal.ub().getNumeral() < 0 ? 0 : idxVal.ub().getNumeral();
            }
        }
        if (type == nullptr)
        {
            totalOffsetLb += offsetLb;
            totalOffsetUb += offsetUb;
            continue;
        }
        /// Caculate the offset
        if (const SVFPointerType *pty = SVFUtil::dyn_cast<SVFPointerType>(type))
        {
            totalOffsetLb += offsetLb * gep->getLocationSet().getElementNum(pty->getPtrElementType());
            totalOffsetUb += offsetUb * gep->getLocationSet().getElementNum(pty->getPtrElementType());
        }
        else
        {
            const std::vector<u32_t> &so = SymbolTableInfo::SymbolInfo()->getTypeInfo(type)->getFlattenedElemIdxVec();
            if(so.empty() || (u32_t)offsetUb >= so.size() || (u32_t)offsetLb >= so.size()) return std::make_pair(-1, -1);
            totalOffsetLb += SymbolTableInfo::SymbolInfo()->getFlattenedElemIdx(type, offsetLb);
            totalOffsetUb += SymbolTableInfo::SymbolInfo()->getFlattenedElemIdx(type, offsetUb);
        }
    }
    std::pair<s32_t, s32_t> offSetPair;
    offSetPair.first =  totalOffsetLb;
    offSetPair.second = totalOffsetUb;
    return offSetPair;
}

/*!
 * Init Z3Expr for ValVar
 * @param valVar
 * @param valExprIdToCondValPairMap
 */
void SVFIR2ItvExeState::initValVar(const ValVar *valVar, u32_t varId)
{

    SVFIR *svfir = PAG::getPAG();

    if (const SVFType *type = valVar->getType())
    {
        //TODO:miss floatpointerty, voidty, labelty, matadataty
        if (type->getKind() == SVFType::SVFIntergerTy || type->getKind() == SVFType::SVFPointerTy || type->getKind() == SVFType::SVFFunctionTy
                || type->getKind()== SVFType::SVFStructTy || type->getKind()==SVFType::SVFArrayTy)
            // continue with null expression
            _es[varId] = IntervalValue::top();
        else
        {

            SVFUtil::errs() << valVar->getValue()->toString() << "\n" << " type: " << type->toString() << "\n";
            assert(false && "what other types we have");
        }
    }
    else
    {
        if (svfir->getNullPtr() == valVar->getId())
            _es[varId] = IntervalValue(0, 0);
        else
            _es[varId] = IntervalValue::top();
        assert(SVFUtil::isa<DummyValVar>(valVar) && "not a DummValVar if it has no type?");
    }
}

/*!
 * Init Z3Expr for ObjVar
 * @param objVar
 * @param valExprIdToCondValPairMap
 */
void SVFIR2ItvExeState::initObjVar(const ObjVar *objVar, u32_t varId)
{

    if (objVar->hasValue())
    {
        const MemObj *obj = objVar->getMemObj();
        /// constant data
        if (obj->isConstDataOrConstGlobal() || obj->isConstantArray() || obj->isConstantStruct())
        {
            if (const SVFConstantInt *consInt = SVFUtil::dyn_cast<SVFConstantInt>(obj->getValue()))
            {
                if (LLVMModuleSet::getLLVMModuleSet()->getLLVMValue(consInt) ==
                        llvm::ConstantInt::getTrue(LLVMModuleSet::getLLVMModuleSet()->getContext()))
                {
                    IntervalExeState::globalES[varId] = IntervalValue(1, 1);
                }
                else if (LLVMModuleSet::getLLVMModuleSet()->getLLVMValue(consInt) ==
                         llvm::ConstantInt::getFalse(LLVMModuleSet::getLLVMModuleSet()->getContext()))
                    IntervalExeState::globalES[varId] = IntervalValue(0, 0);
                else
                {
                    double numeral = (double)consInt->getSExtValue();
                    IntervalExeState::globalES[varId] = IntervalValue(numeral, numeral);
                }
            }
            else if (const SVFConstantFP* consFP = SVFUtil::dyn_cast<SVFConstantFP>(obj->getValue()))
            {
                IntervalExeState::globalES[varId] = IntervalValue(consFP->getFPValue(), consFP->getFPValue());
            }
            else if (SVFUtil::isa<SVFConstantNullPtr>(obj->getValue()))
            {
                IntervalExeState::globalES[varId] = IntervalValue(0, 0);
            }
            else if (SVFUtil::isa<SVFGlobalValue>(obj->getValue()))
            {
                IntervalExeState::globalES.getVAddrs(varId).insert(getVirtualMemAddress(varId));
            }
            else if (obj->isConstantArray() || obj->isConstantStruct())
            {
                IntervalExeState::globalES[varId] = IntervalValue::top();
            }
            else
            {
                IntervalExeState::globalES[varId] = IntervalValue::top();
            }
        }
        else
        {
            IntervalExeState::globalES.getVAddrs(varId).insert(getVirtualMemAddress(varId));
        }
    }
    else
    {
        IntervalExeState::globalES.getVAddrs(varId).insert(getVirtualMemAddress(varId));
    }
}

void SVFIR2ItvExeState::initSVFVar(u32_t varId)
{
    if (inVarToIValTable(varId) || _es.inVarToAddrsTable(varId)) return;
    SVFIR *svfir = PAG::getPAG();
    SVFVar *svfVar = svfir->getGNode(varId);
    // write objvar into cache instead of exestate
    if (const ObjVar *objVar = dyn_cast<ObjVar>(svfVar))
    {
        initObjVar(objVar, varId);
        return;
    }
    else if (const ValVar *valVar = dyn_cast<ValVar>(svfVar))
    {
        initValVar(valVar, varId);
        return;
    }
    else
    {
        initValVar(valVar, varId);
        return;
    }
}


void SVFIR2ItvExeState::translateAddr(const AddrStmt *addr)
{
    initSVFVar(addr->getRHSVarID());
    if (inVarToIValTable(addr->getRHSVarID()))
    {
        IntervalExeState::globalES[addr->getLHSVarID()] = IntervalExeState::globalES[addr->getRHSVarID()];
    }
    else if (inVarToAddrsTable(addr->getRHSVarID()))
    {
        IntervalExeState::globalES.getVAddrs(addr->getLHSVarID()) = IntervalExeState::globalES.getVAddrs(
                    addr->getRHSVarID());
    }
    else
    {
        assert(false && "not number or virtual addrs?");
    }
}


void SVFIR2ItvExeState::translateBinary(const BinaryOPStmt *binary)
{
    u32_t op0 = binary->getOpVarID(0);
    u32_t op1 = binary->getOpVarID(1);
    u32_t res = binary->getResID();
    if (!inVarToIValTable(op0)) _es[op0] = IntervalValue::top();
    if (!inVarToIValTable(op1)) _es[op1] = IntervalValue::top();
    if (inVarToIValTable(op0) && inVarToIValTable(op1))
    {
        IntervalValue &lhs = _es[op0], &rhs = _es[op1];
        IntervalValue resVal;
        switch (binary->getOpcode())
        {
        case BinaryOperator::Add:
        case BinaryOperator::FAdd:
            resVal = (lhs + rhs);
            break;
        case BinaryOperator::Sub:
        case BinaryOperator::FSub:
            resVal = (lhs - rhs);
            break;
        case BinaryOperator::Mul:
        case BinaryOperator::FMul:
            resVal = (lhs * rhs);
            break;
        case BinaryOperator::SDiv:
        case BinaryOperator::FDiv:
        case BinaryOperator::UDiv:
            resVal = (lhs / rhs);
            break;
        case BinaryOperator::SRem:
        case BinaryOperator::FRem:
        case BinaryOperator::URem:
            resVal = (lhs % rhs);
            break;
        case BinaryOperator::Xor:
            resVal = (lhs ^ rhs);
            break;
        case BinaryOperator::And:
            resVal = (lhs & rhs);
            break;
        case BinaryOperator::Or:
            resVal = (lhs | rhs);
            break;
        case BinaryOperator::AShr:
            resVal = (lhs >> rhs);
            break;
        case BinaryOperator::Shl:
            resVal = (lhs << rhs);
            break;
        case BinaryOperator::LShr:
            resVal = (lhs >> rhs);
            break;
        default:
        {
            assert(false && "undefined binary: ");
        }
        }
        _es[res] = resVal;
    }
}

void SVFIR2ItvExeState::translateCmp(const CmpStmt *cmp)
{
    u32_t op0 = cmp->getOpVarID(0);
    u32_t op1 = cmp->getOpVarID(1);
    u32_t res = cmp->getResID();
    if (inVarToIValTable(op0) && inVarToIValTable(op1))
    {
        IntervalValue resVal;
        IntervalValue &lhs = _es[op0], &rhs = _es[op1];
        auto predicate = cmp->getPredicate();
        switch (predicate)
        {
        case CmpInst::ICMP_EQ:
        case CmpInst::FCMP_OEQ:
        case CmpInst::FCMP_UEQ:
            resVal = (lhs == rhs);
            break;
        case CmpInst::ICMP_NE:
        case CmpInst::FCMP_ONE:
        case CmpInst::FCMP_UNE:
            resVal = (lhs != rhs);
            break;
        case CmpInst::ICMP_UGT:
        case CmpInst::ICMP_SGT:
        case CmpInst::FCMP_OGT:
        case CmpInst::FCMP_UGT:
            resVal = (lhs > rhs);
            break;
        case CmpInst::ICMP_UGE:
        case CmpInst::ICMP_SGE:
        case CmpInst::FCMP_OGE:
        case CmpInst::FCMP_UGE:
            resVal = (lhs >= rhs);
            break;
        case CmpInst::ICMP_ULT:
        case CmpInst::ICMP_SLT:
        case CmpInst::FCMP_OLT:
        case CmpInst::FCMP_ULT:
            resVal = (lhs < rhs);
            break;
        case CmpInst::ICMP_ULE:
        case CmpInst::ICMP_SLE:
        case CmpInst::FCMP_OLE:
        case CmpInst::FCMP_ULE:
            resVal = (lhs <= rhs);
            break;
        case CmpInst::FCMP_FALSE:
            resVal = IntervalValue(0, 0);
            break;
        case CmpInst::FCMP_TRUE:
            resVal = IntervalValue(1, 1);
            break;
        default:
        {
            assert(false && "undefined compare: ");
        }
        }
        _es[res] = resVal;
    }
    else if (inVarToAddrsTable(op0) && inVarToAddrsTable(op1))
    {
        IntervalValue resVal;
        VAddrs &lhs = getVAddrs(op0), &rhs = getVAddrs(op1);
//        if (lhs.empty() || rhs.empty()) {
//            outs() << "empty address cmp?\n";
//            return;
//        }
        assert(!lhs.empty() && !rhs.empty() && "empty address?");
        auto predicate = cmp->getPredicate();
        switch (predicate)
        {
        case CmpInst::ICMP_EQ:
        case CmpInst::FCMP_OEQ:
        case CmpInst::FCMP_UEQ:
        {
            if (lhs.size() == 1 && rhs.size() == 1)
            {
                resVal = IntervalValue(lhs.equals(rhs));
            }
            else
            {
                if (lhs.hasIntersect(rhs))
                {
                    resVal = IntervalValue::top();
                }
                else
                {
                    resVal = IntervalValue(0);
                }
            }
            break;
        }
        case CmpInst::ICMP_NE:
        case CmpInst::FCMP_ONE:
        case CmpInst::FCMP_UNE:
        {
            if (lhs.size() == 1 && rhs.size() == 1)
            {
                resVal = IntervalValue(!lhs.equals(rhs));
            }
            else
            {
                if (lhs.hasIntersect(rhs))
                {
                    resVal = IntervalValue::top();
                }
                else
                {
                    resVal = IntervalValue(1);
                }
            }
            break;
        }
        case CmpInst::ICMP_UGT:
        case CmpInst::ICMP_SGT:
        case CmpInst::FCMP_OGT:
        case CmpInst::FCMP_UGT:
        {
            if (lhs.size() == 1 && rhs.size() == 1)
            {
                resVal = IntervalValue(*lhs.begin() > *rhs.begin());
            }
            else
            {
                resVal = IntervalValue::top();
            }
            break;
        }
        case CmpInst::ICMP_UGE:
        case CmpInst::ICMP_SGE:
        case CmpInst::FCMP_OGE:
        case CmpInst::FCMP_UGE:
        {
            if (lhs.size() == 1 && rhs.size() == 1)
            {
                resVal = IntervalValue(*lhs.begin() >= *rhs.begin());
            }
            else
            {
                resVal = IntervalValue::top();
            }
            break;
        }
        case CmpInst::ICMP_ULT:
        case CmpInst::ICMP_SLT:
        case CmpInst::FCMP_OLT:
        case CmpInst::FCMP_ULT:
        {
            if (lhs.size() == 1 && rhs.size() == 1)
            {
                resVal = IntervalValue(*lhs.begin() < *rhs.begin());
            }
            else
            {
                resVal = IntervalValue::top();
            }
            break;
        }
        case CmpInst::ICMP_ULE:
        case CmpInst::ICMP_SLE:
        case CmpInst::FCMP_OLE:
        case CmpInst::FCMP_ULE:
        {
            if (lhs.size() == 1 && rhs.size() == 1)
            {
                resVal = IntervalValue(*lhs.begin() <= *rhs.begin());
            }
            else
            {
                resVal = IntervalValue::top();
            }
            break;
        }
        case CmpInst::FCMP_FALSE:
            resVal = IntervalValue(0, 0);
            break;
        case CmpInst::FCMP_TRUE:
            resVal = IntervalValue(1, 1);
            break;
        default:
        {
            assert(false && "undefined compare: ");
        }
        }
        _es[res] = resVal;
    }
}

void SVFIR2ItvExeState::translateLoad(const LoadStmt *load)
{
    u32_t rhs = load->getRHSVarID();
    u32_t lhs = load->getLHSVarID();
    if (inVarToAddrsTable(rhs))
    {
        VAddrs &addrs = getVAddrs(rhs);
        assert(!getVAddrs(rhs).empty());
        for (const auto &addr: addrs)
        {
            u32_t objId = getInternalID(addr);
            if (inLocToIValTable(objId))
            {
                if (!inVarToIValTable(lhs))
                {
                    _es[lhs] = _es.load(addr);
                }
                else
                {
                    _es[lhs].join_with(_es.load(addr));
                }
            }
            else if (inLocToAddrsTable(objId))
            {
                if (!inVarToAddrsTable(lhs))
                {
                    getVAddrs(lhs) = _es.loadVAddrs(addr);
                }
                else
                {
                    getVAddrs(lhs).join_with(_es.loadVAddrs(addr));
                }
            }
        }
    }
}

void SVFIR2ItvExeState::translateStore(const StoreStmt *store)
{
    u32_t rhs = store->getRHSVarID();
    u32_t lhs = store->getLHSVarID();
    if (inVarToAddrsTable(lhs))
    {
        if (inVarToIValTable(rhs))
        {
            assert(!getVAddrs(lhs).empty());
            VAddrs &addrs = getVAddrs(lhs);
            for (const auto &addr: addrs)
            {
                _es.store(addr, _es[rhs]);
            }
        }
        else if (inVarToAddrsTable(rhs))
        {
            assert(!getVAddrs(lhs).empty());
            VAddrs &addrs = getVAddrs(lhs);
            for (const auto &addr: addrs)
            {
                assert(!getVAddrs(rhs).empty());
                _es.storeVAddrs(addr, getVAddrs(rhs));
            }

        }
    }
}

void SVFIR2ItvExeState::translateCopy(const CopyStmt *copy)
{
    u32_t lhs = copy->getLHSVarID();
    u32_t rhs = copy->getRHSVarID();
    if (PAG::getPAG()->isBlkPtr(lhs))
    {
        _es[lhs] = IntervalValue::top();
    }
    else
    {
        if (inVarToIValTable(rhs))
        {
            _es[lhs] = _es[rhs];
        }
        else if (inVarToAddrsTable(rhs))
        {
            assert(!getVAddrs(rhs).empty());
            getVAddrs(lhs) = getVAddrs(rhs);
        }
    }
}

void SVFIR2ItvExeState::translateGep(const GepStmt *gep)
{
    u32_t rhs = gep->getRHSVarID();
    u32_t lhs = gep->getLHSVarID();
    if (!inVarToAddrsTable(rhs)) return;
    assert(!getVAddrs(rhs).empty());
    VAddrs &rhsVal = getVAddrs(rhs);
    if (rhsVal.empty()) return;
    std::pair<s32_t, s32_t> offsetPair = getGepOffset(gep);
    if(offsetPair.first == -1 && offsetPair.second == -1) return;
    if (!isVirtualMemAddress(*rhsVal.begin()))
    {
        return;
    }
    else
    {
        VAddrs gepAddrs;
<<<<<<< HEAD
        s32_t ub = offsetPair.second;
        if (offsetPair.second - offsetPair.first > (s32_t)Options::MaxFieldLimit - 1) {
            ub = offsetPair.first + (s32_t)Options::MaxFieldLimit - 1;
        }
        for (s32_t i = offsetPair.first; i <= ub; i++) {
=======
        for (s32_t i = offsetPair.first; i <= offsetPair.second; i++)
        {
>>>>>>> be15c8fb
            gepAddrs.join_with(getGepObjAddress(rhs, i));
        }
        getVAddrs(lhs) = gepAddrs;
        return;
    }
}

void SVFIR2ItvExeState::translateSelect(const SelectStmt *select)
{
    u32_t res = select->getResID();
    u32_t tval = select->getTrueValue()->getId();
    u32_t fval = select->getFalseValue()->getId();
    u32_t cond = select->getCondition()->getId();
    if (inVarToIValTable(tval) && inVarToIValTable(fval) && inVarToIValTable(cond))
    {
        if (_es[cond].is_numeral())
        {
            _es[res] = _es[cond].is_zero() ? _es[fval] : _es[tval];
        }
        else
        {
            _es[res] = _es[cond];
        }
    }
    else if (inVarToAddrsTable(tval) && inVarToAddrsTable(fval) && inVarToIValTable(cond))
    {
        if (_es[cond].is_numeral())
        {
            assert(!getVAddrs(fval).empty());
            assert(!getVAddrs(tval).empty());
            getVAddrs(res) = _es[cond].is_zero() ? getVAddrs(fval) : getVAddrs(tval);
        }
    }
}

void SVFIR2ItvExeState::translatePhi(const PhiStmt *phi)
{
    u32_t res = phi->getResID();
    for (u32_t i = 0; i < phi->getOpVarNum(); i++)
    {
        NodeID curId = phi->getOpVarID(i);
        if (inVarToIValTable(curId))
        {
            const IntervalValue &cur = _es[curId];
            if (!inVarToIValTable(res))
            {
                _es[res] = cur;
            }
            else
            {
                _es[res].join_with(cur);
            }
        }
        else if (inVarToAddrsTable(curId))
        {
            assert(!getVAddrs(curId).empty());
            const VAddrs &cur = getVAddrs(curId);
            if (!inVarToAddrsTable(res))
            {
                getVAddrs(res) = cur;
            }
            else
            {
                getVAddrs(res).join_with(cur);
            }
        }
    }
}


void SVFIR2ItvExeState::translateCall(const CallPE *callPE)
{
    NodeID lhs = callPE->getLHSVarID();
    NodeID rhs = callPE->getRHSVarID();
    if (inVarToIValTable(rhs))
    {
        _es[lhs] = _es[rhs];
    }
    else if (inVarToAddrsTable(rhs))
    {
        assert(!getVAddrs(rhs).empty());
        getVAddrs(lhs) = getVAddrs(rhs);
    }
}

void SVFIR2ItvExeState::translateRet(const RetPE *retPE)
{
    NodeID lhs = retPE->getLHSVarID();
    NodeID rhs = retPE->getRHSVarID();
    if (inVarToIValTable(rhs))
    {
        _es[lhs] = _es[rhs];
    }
    else if (inVarToAddrsTable(rhs))
    {
        assert(!getVAddrs(rhs).empty());
        getVAddrs(lhs) = getVAddrs(rhs);
    }
}<|MERGE_RESOLUTION|>--- conflicted
+++ resolved
@@ -658,16 +658,11 @@
     else
     {
         VAddrs gepAddrs;
-<<<<<<< HEAD
         s32_t ub = offsetPair.second;
         if (offsetPair.second - offsetPair.first > (s32_t)Options::MaxFieldLimit - 1) {
             ub = offsetPair.first + (s32_t)Options::MaxFieldLimit - 1;
         }
         for (s32_t i = offsetPair.first; i <= ub; i++) {
-=======
-        for (s32_t i = offsetPair.first; i <= offsetPair.second; i++)
-        {
->>>>>>> be15c8fb
             gepAddrs.join_with(getGepObjAddress(rhs, i));
         }
         getVAddrs(lhs) = gepAddrs;
